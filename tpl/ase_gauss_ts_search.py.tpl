--- conflicted
+++ resolved
@@ -42,7 +42,6 @@
     db2 = connect('{working_dir}/geoms2.db')
     db2.write(mol, name=label) 
     e = mol.get_potential_energy() # use the Gaussian optimizer (task optimize)
-<<<<<<< HEAD
     db3 = connect('{working_dir}/geoms3.db')
     db3.write(mol, name=label)
     """
@@ -57,9 +56,7 @@
             break
     mol.positions = geom
     """
-=======
     #Positions (geom) updated in ase/ases/io/gaussian.py code
->>>>>>> 580c6ce0
     db = connect('{working_dir}/kinbot.db')
     db.write(mol, name = label, data = {{'energy': e,'status' : 'normal'}})
 except RuntimeError: 
