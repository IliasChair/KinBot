--- conflicted
+++ resolved
@@ -88,11 +88,7 @@
         mol.pop()
     db = connect('{working_dir}/kinbot.db')
     db.write(mol, name = label, data = {{'energy': e,'frequencies': np.asarray(freq), 'zpe':zpe, 'status' : 'normal'}})
-<<<<<<< HEAD
-    
-=======
 
->>>>>>> 0641ee19
 except RuntimeError: 
     # in case of fail, try again with final geometry
     try:
