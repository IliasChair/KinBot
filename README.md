[![Gitter chat](https://badges.gitter.im/gitterHQ/gitter.png)](https://gitter.im/zadorlab/KinBot)

# KinBot: Automated reaction pathway search for gas-phase molecules

<p>
    <img src="graphics/kinbot_logo_V2.png" width="220" height="240" />
</p>

## Description
This repository contains the KinBot code version 2.0,
a tool for automatically searching for reactions on the potential energy surface.

If you are using this tool in scientific publications, please reference this git repo and the following publications:

* Ruben Van de Vijver, Judit Zádor: KinBot: _Automated stationary point search on potential energy surfaces_, Comp. Phys. Comm., **2019**, 248, 106947. https://doi.org/10.1016/j.cpc.2019.106947
* Judit Zádor, Carles Martí, Ruben Van de Vijver, Sommer L. Johansen, Yoona Yang, Hope A. Michelsen, Habib N. Najm, J. Phys. Chem. A, **2023**, ASAP. https://doi.org/10.1021/acs.jpca.2c06558

We appreciate if you send us the DOI of your published paper that used KinBot, so we can feature it here below.

## How to Install

<<<<<<< HEAD
### PIP

To install kinbot simply type:

    pip3 install kinbot
=======
KinBot can be installed either via `pip` or `conda`.

### PIP

    pip install kinbot
> **Note**
>  KinBot only works with Python >= 3.8. 

### conda

    conda install -c conda-forge kinbot

>>>>>>> c6d93024

## How to Run
To run KinBot (which will only explore one well), make an input file (e.g. input.json) and run:

    kinbot input.json

To run a full PES search, make an input file (e.g. input.json) and run:

    pes input.json

You can find additional command line arguments in the manual. 

## Documentation
See [wiki](https://github.com/zadorlab/KinBot/wiki).

## List of files in this project
See [list](https://github.com/zadorlab/KinBot/wiki/KinBot-file-structure).

## Authors
* Judit Zádor (jzador@sandia.gov)
* Ruben Van de Vijver (Ruben.VandeVijver@UGent.be)
* Amanda Dewyer
* Carles Martí (cmartia@sandia.gov)

## Papers using KinBot
* Takahashi, L., Yoshida, S., Fujima, J., Oikawa, H., Takahashi, K.: _Unveiling the reaction pathways of hydrocarbons via experiments, computations and data science._ Phys. Chem. Chem. Phys., **2022**, 24, 29841-29849. https://pubs.rsc.org/en/content/articlelanding/2022/CP/D2CP04499D
* Doner, A. C., Zádor, J., Rotavera, B.: _Stereoisomer-dependent unimolecular kinetics of 2,4-dimethyloxetane peroxy radicals._ Faraday Discuss., **2022**, 238, 295-319. https://doi.org/10.1039/D2FD00029F
* Ramasesha, K., Savee, J. D., Zádor, J., Osborn, D. L.: _A New Pathway for Intersystem Crossing: Unexpected Products in the O(3P) + Cyclopentene Reaction._ J. Phys. Chem. A, **2021**, 125 9785-9801. https://doi.org/10.1021/acs.jpca.1c05817
* Rogers, C. O, Lockwood, K. S., Nguyen, Q. L. D., Labbe, N. J.: _Diol isomer revealed as a source of methyl ketene from propionic acid unimolecular decomposition._ Int. J. Chem. Kinet., **2021**, 53, 1272–1284. https://doi.org/10.1002/kin.21532
* Lockwood, K. S., Labbe, N. J.: _Insights on keto-hydroperoxide formation from O2 addition to the beta-tetrahydrofuran radical._ Proceedings of the Combustion Institute, **2021**, 38, 1, 533. https://doi.org/10.1016/j.proci.2020.06.357
* Sheps, L., Dewyer, A. L., Demireva, M., and Zádor, J.: _Quantitative Detection of Products and Radical Intermediates in Low-Temperature Oxidation of Cyclopentane._ J. Phys. Chem. A **2021**, 125, 20, 4467. https://doi.org/10.1021/acs.jpca.1c02001
* Zhang, J., Vermeire, F., Van de Vijver, R., Herbinet, O.; Battin-Leclerc, F., Reyniers, M.-F., Van Geem, K. M.: _Detailed experimental and kinetic modeling study of 3-carene pyrolysis._ Int. J. Chem. Kinet., **2020**, 52, 785-795. https://doi.org/10.1002/kin.21400
* Van de Vijver, R., Zádor, J.: _KinBot: Automated stationary point search on potential energy surfaces._ Computer Physics Communications, **2020**, 248, 106947. https://doi.org/10.1016/j.cpc.2019.106947
* Joshi, S. P., Seal, P., Pekkanen, T. T., Timonen, R. S., Eskola, A. J.: _Direct Kinetic Measurements and Master Equation Modelling of the Unimolecular Decomposition of Resonantly-Stabilized CH2CHCHC(O)OCH3 Radical and an Upper Limit Determination for CH2CHCHC(O)OCH3+O2 Reaction._ Z. Phys. Chem., **2020**, 234, 1251. https://doi.org/10.1515/zpch-2020-1612


Older Version of KinBot:
* Van de Vijver, R., Van Geem, K. M., Marin, G. B., Zádor, J.: _Decomposition and isomerization of 1-pentanol radicals and the pyrolysis of 1-pentanol._ Combustion and Flame, **2018,** 196, 500. https://doi.org/10.1016/j.combustflame.2018.05.011
* Grambow, C. A., Jamal, A., Li, Y.-P., Green, W. H., Zádor, J., Suleimanov, Y. V.: _Unimolecular reaction pathways of a g-ketohydroperoxide from combined application of automated reaction discovery methods._ J. Am. Chem. Soc., 2018, 140, 1035. https://doi.org/10.1021/jacs.7b11009
* Rotavera, B., Savee, J. D., Antonov, I. O., Caravan, R. L., Sheps, L., Osborn, D. L., Zádor, J., Taatjes, C. A.: _Influence of oxygenation in cyclic hydrocarbons on chain-termination reactions from R + O2: tetrahydropyran and cyclohexane._ Proceedings of the Combustion Institute, **2017,** 36, 597. https://doi.org/10.1016/j.proci.2016.05.020
* Antonov, I. O., Zádor, J., Rotavera, B., Papajak, E., Osborn, D. L., Taatjes, C. A., Sheps, L.: _Pressure-Dependent Competition among Reaction Pathways from First- and Second-O2 Additions in the Low-Temperature Oxidation of Tetrahydrofuran._ J. Phys. Chem. A, **2016,** 120 6582. https://doi.org/10.1021/acs.jpca.6b05411
* Antonov, I. O., Kwok, J., Zádor, J., Sheps, L.: OH + 2-butene: A combined experimental and theoretical study in the 300-800 K temperature range. J. Phys. Chem. A, **2015,** 119, 7742. https://doi.org/10.1021/acs.jpca.5b01012
* Zádor, J., Miller, J.A.: _Adventures on the C3H5O potential energy surface: OH + propyne, OH + allene and related reactions._ Proceedings of the Combustion Institute, **2015,** 35, 181. https://doi.org/10.1016/j.proci.2014.05.103
* Rotavera, B., Zádor, J., Welz, O., Sheps, L., Scheer, A.M., Savee, J.D., Ali, M.A., Lee, T.S., Simmons, B.A., Osborn, D.L., Violi, A., Taatjes, C.A.: _Photoionization mass spectrometric measurements of initial reaction pathways in low-temperature oxidation of 2,5-dimethylhexane._ J. Phys. Chem. A, **2014,** 44, 10188. https://doi.org/10.1021/jp507811d

## Acknowledgement
This research was supported by the Exascale Computing Project (ECP), Project Number: 17-SC-20-SC, a collaborative effort of two DOE organizations, the Office of Science and the National Nuclear Security Administration, responsible for the planning and preparation of a capable exascale ecosystem including software, applications, hardware, advanced system engineering, and early test bed platforms to support the nation's exascale computing imperative. RVdV was also supported by the AITSTME project as part of the Predictive Theory and Modeling component of the Materials Genome Initiative. Sandia National Laboratories is a multimission laboratory managed and operated by National Technology and Engineering Solutions of Sandia, LLC., a wholly owned subsidiary of Honeywell International, Inc., for the U.S. Department of Energy’s National Nuclear Security Administration under contract DE-NA0003525. <|MERGE_RESOLUTION|>--- conflicted
+++ resolved
@@ -19,13 +19,6 @@
 
 ## How to Install
 
-<<<<<<< HEAD
-### PIP
-
-To install kinbot simply type:
-
-    pip3 install kinbot
-=======
 KinBot can be installed either via `pip` or `conda`.
 
 ### PIP
@@ -38,7 +31,6 @@
 
     conda install -c conda-forge kinbot
 
->>>>>>> c6d93024
 
 ## How to Run
 To run KinBot (which will only explore one well), make an input file (e.g. input.json) and run:
