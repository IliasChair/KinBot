--- conflicted
+++ resolved
@@ -155,12 +155,6 @@
         
         return step, fix, change, release
 
-
-<<<<<<< HEAD
     def get_bond_change(self, instance):
         self.broken_bonds.append({self.instance[-2], self.instance[-1]})
         self.formed_bonds.append({self.instance[0], self.instance[-1]})
-
-
-=======
->>>>>>> f02874f6
