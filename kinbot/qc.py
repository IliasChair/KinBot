--- conflicted
+++ resolved
@@ -486,27 +486,8 @@
             python_template = python_template.format(   name=job, ppn=self.ppn, queue_name=self.queue_name, 
                                                         dir='perm', python_file=python_file, arguments='' )
         elif self.queuing == 'slurm':
-<<<<<<< HEAD
-            slurm_file = '{}.sbatch'.format(job)
-            python_file = '{}.py'.format(job)
-            template_file = pkg_resources.resource_filename('tpl', 'slurm_python.tpl')
-            python_template = open(template_file,'r').read()
-            python_template = python_template.format(   name = job, ppn = self.ppn, queue_name = self.queue_name, dir = 'perm', 
-                                                        slurm_feature = self.slurm_feature, python_file = python_file, arguments = '' )
-            f_out_slurm = open(slurm_file,'w')
-            f_out_slurm.write(python_template)
-            f_out_slurm.close()
-
-            command = ['sbatch',job + '.sbatch']
-            process = subprocess.Popen(command,shell=False,stdout=subprocess.PIPE, stdin=subprocess.PIPE, stderr=subprocess.PIPE)
-            out,err = process.communicate()
-            out = out.decode()
-            pid = out.split('\n')[0].split()[3]
-            self.job_ids[job] = pid
-=======
             python_template = python_template.format(   name=job, ppn=self.ppn, queue_name=self.queue_name, dir='perm', 
                                                         slurm_feature=self.slurm_feature, python_file=python_file, arguments='' )
->>>>>>> f22fff76
         else:
             logging.error('KinBot does not recognize queuing system {}.'.format(self.queuing))
             logging.error('Exiting')
@@ -523,7 +504,7 @@
         if self.queuing == 'pbs':
             pid = out.split('\n')[0].split('.')[0]
         elif self.queuing == 'slurm':
-            pid = out.split('\n')[0].split()[-1]
+            pid = out.split('\n')[0].split()[3]
         self.job_ids[job] = pid
         
         return 1  # important to keep it 1, this is the natural counter of jobs submitted
