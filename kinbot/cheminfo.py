###################################################
##                                               ##
## This file is part of the KinBot code v2.0     ##
##                                               ##
## The contents are covered by the terms of the  ##
## BSD 3-clause license included in the LICENSE  ##
## file, found at the root.                      ##
##                                               ##
## Copyright 2018 National Technology &          ##
## Engineering Solutions of Sandia, LLC (NTESS). ##
## Under the terms of Contract DE-NA0003525 with ##
## NTESS, the U.S. Government retains certain    ##
## rights to this software.                      ##
##                                               ##
## Authors:                                      ##
##   Judit Zador                                 ##
##   Ruben Van de Vijver                         ##
##                                               ##
###################################################
<<<<<<< HEAD
import sys
import os
=======
import os, sys
>>>>>>> f22fff76
import numpy as np
import pkg_resources
from PIL import Image
import logging

# try to import pybel
try:
    import pybel
except ImportError:
    logging.info('Warning: Pybel could not be imported.')
    logging.info('Certain features or the whole code might not run properly.')
    pass

try:
    from rdkit import Chem
    from rdkit.Chem import AllChem
    from rdkit.Chem import rdMolDescriptors
except ImportError:
    logging.info('Warning: RDKit could not be imported.')
    logging.info('Certain features or the whole code might not run properly.')
    pass

num_to_syms = {1: 'H', 6: 'C', 7: 'N', 8: 'O', 16: 'S'}
syms_to_num = {'H': 1, 'C': 6, 'N': 7, 'O': 8, 'S': 16}


def get_molecular_formula(smi):
    """
    Return the molecular formula of the molecule corresponding to the smiles
    """
    try:
        mol = Chem.AddHs(Chem.MolFromSmiles(smi))
    except NameError:
        logging.error('RDKit is not installed or loaded correctly.')
        sys.exit()
    return rdMolDescriptors.CalcMolFormula(mol)


def create_rxn_depiction(react_smiles, prod_smiles, dir, name):
    """
    Create a 2D depiction of a chemical reaction,
    react smiles: smiles of the reactants
    prod_smiles: smiles of the products
    dir: directory where to save the reaction depiction
    name: name of the depiction files
    """
    react_png = '{dir}/react.png'.format(dir=dir)
    prod_png = '{dir}/prod.png'.format(dir=dir)

    try:
        obmol = pybel.readstring("smi", react_smiles)
    except NameError:
        logging.error('Cannot create 2D structures, Pybel is not loaded or installed properly.')
        sys.exit()

    obmol.draw(show=False, filename=react_png)

    obmol = pybel.readstring("smi", prod_smiles)
    obmol.draw(show=False, filename=prod_png)

    arrow = pkg_resources.resource_filename('tpl', 'arrow.png')
    images = map(Image.open, [react_png, arrow, prod_png])
    widths, heights = zip(*(i.size for i in images))

    total_width = sum(widths)
    total_height = max(heights)

    new_im = Image.new('RGB', (total_width, total_height), (255, 255, 255))

    x = 0
    for im in images:
        y = total_height / 2 - im.size[1] / 2
        new_im.paste(im, (x, y))
        x += im.size[0]

    new_im.save('{dir}/{name}.png'.format(dir=dir, name=name))


def generate_3d_structure(smi, obabel=1):
    """
    Method to generate the 3D coordinates of a molecule from its smiles
    The default code is OpenBabel, RDKit can also be used.
    """
    structure = []
    if obabel:  # use OpenBabel
        try:
            obmol = pybel.readstring('smi', smi)
        except NameError:
<<<<<<< HEAD
            message = '\nPybel is required to use the smiles input format.\n'
            message += 'If pybel is unavailable, use the geometry as input.\n'
            message += 'Else install OpenBabel with python bindings.\nExiting...\n'
            sys.exit(message)
=======
            logging.error('Cannot generate 3D structures from SMILES, Pybel is not loaded or installed properly.') 
            logging.error('Try providing the initial geometry directly with the "structure" keyword.')
            sys.exit()

>>>>>>> f22fff76
        obmol.OBMol.AddHydrogens()
        obmol.make3D()
        bond = np.zeros((len(obmol.atoms), len(obmol.atoms)), dtype=int)
        for i in range(len(obmol.atoms)):
            for j in range(len(obmol.atoms)):
                if not obmol.OBMol.GetBond(i+1, j+1) is None:
                    order = obmol.OBMol.GetBond(i+1, j+1).GetBO()
                    bond[i][j] = order
        for at in obmol.atoms:
            pos = at.coords
            sym = num_to_syms[at.atomicnum]
            structure += [sym, pos[0], pos[1], pos[2]]
        return obmol, structure, bond
    else:  # use RDKit
        try:
            rdmol = Chem.AddHs(Chem.MolFromSmiles(smi))
        except NameError:
            logging.error('RDKit is not installed or loaded correctly.')
            sys.exit()
        AllChem.EmbedMolecule(rdmol, AllChem.ETKDG())
        AllChem.MMFFOptimizeMolecule(rdmol)
        atoms = rdmol.GetAtoms()
        bond = np.zeros((len(atoms), len(atoms)), dtype=int)
        for i in range(len(rdmol.GetAtoms())):
            for j in range(len(rdmol.GetAtoms())):
                if not rdmol.GetBondBetweenAtoms(i, j) is None:
                    b = rdmol.GetBondBetweenAtoms(i, j)
                    order = int(b.GetBondTypeAsDouble())
                    bond[i][j] = order
        for i, atom in enumerate(rdmol.GetAtoms()):
            pos = rdmol.GetConformer(0).GetAtomPosition(i)
            sym = atom.GetSymbol()
            structure += [sym, pos.x, pos.y, pos.z]
        return rdmol, structure, bond


def create_ob_mol(smi):
    """
    Method to create a Molecule Object from ObenBabel
    """
    try:
        obmol = pybel.readstring('smi', smi)
    except NameError:
        logging.error('Pybel is not installed or loaded correctly.')
        sys.exit()
    obmol.OBMol.AddHydrogens()
    return obmol


def create_rdkit_mol(bond, atom):
    """
    Method to create a RDKit Molecule object from a KinBot stationary_pt object
    """
    try:
        m = Chem.MolFromSmiles('[' + atom[0] + ']')
    except NameError:
        logging.error('RDKit is not installed or loaded correctly.')
        sys.exit()


    mw = Chem.RWMol(m)
    for i in range(1, len(atom)):
        dummy = Chem.MolFromSmiles('[' + atom[i] + ']')
        at = dummy.GetAtoms()[0]
        #at = Chem.Atom(syms_to_num[atom[i]])
        #at.SetNoImplicit(True)
        mw.AddAtom(at)
    for i in range(len(atom)-1):
        for j in range(i, len(atom)):
            if bond[i][j] == 1:
                mw.AddBond(i, j, Chem.BondType.SINGLE)
            if bond[i][j] == 2:
                mw.AddBond(i, j, Chem.BondType.DOUBLE)
            if bond[i][j] == 3:
                mw.AddBond(i, j, Chem.BondType.TRIPLE)
    smi = Chem.MolToSmiles(mw)
    inchi = Chem.MolToInchi(mw)
    return mw, smi, inchi


def create_inchi_from_geom(atom, geom):
    xyz_file = 'temp.xyz'
    f = open(xyz_file, 'w')
    f.write(str(len(atom)) + '\n\n')
    for i, at in enumerate(atom):
        x, y, z = geom[i]
        f.write('{} {:.8f} {:.8f} {:.8f}\n'.format(at, x, y, z))
    f.write('\n\n')
    f.close()
    inchi = create_inchi('', '', xyz_file=xyz_file)
    # remove temp file
    os.remove(xyz_file)
    return inchi


def create_inchi(job, chemid, xyz_file=''):
    if xyz_file == '':
        xyz_file = os.path.expanduser(job) + 'xyz/' + chemid + '.xyz'
    try:
        obmol = pybel.readfile('xyz', xyz_file).next()
    except:
        logging.error('Pybel is not installed or loaded correctly.')
        sys.exit()

    return obmol.write("inchi", opt={'T': 'nostereo'}).split()[0]


def create_inchi_from_smi(smi):
    """
    Method to create the InChI of a structure given its smiles.
    OpenBabel is used for this.
    """
    try:
        obmol = pybel.readstring('smi', smi)
    except NameError:
        logging.error('Pybel is not installed or loaded correctly.')
        sys.exit()

    return obmol.write("inchi").split()[0]


def create_smiles(inchi):
    """
    Method to create the smiles of a structure given its InChI.
    OpenBabel is used for this.
    """
    try:
        obmol = pybel.readstring('inchi', inchi)
    except NameError:
        logging.error('Pybel is not installed or loaded correctly.')
        sys.exit()

    return obmol.write("smi").split()[0]

<|MERGE_RESOLUTION|>--- conflicted
+++ resolved
@@ -17,12 +17,8 @@
 ##   Ruben Van de Vijver                         ##
 ##                                               ##
 ###################################################
-<<<<<<< HEAD
 import sys
 import os
-=======
-import os, sys
->>>>>>> f22fff76
 import numpy as np
 import pkg_resources
 from PIL import Image
@@ -111,17 +107,10 @@
         try:
             obmol = pybel.readstring('smi', smi)
         except NameError:
-<<<<<<< HEAD
             message = '\nPybel is required to use the smiles input format.\n'
             message += 'If pybel is unavailable, use the geometry as input.\n'
             message += 'Else install OpenBabel with python bindings.\nExiting...\n'
             sys.exit(message)
-=======
-            logging.error('Cannot generate 3D structures from SMILES, Pybel is not loaded or installed properly.') 
-            logging.error('Try providing the initial geometry directly with the "structure" keyword.')
-            sys.exit()
-
->>>>>>> f22fff76
         obmol.OBMol.AddHydrogens()
         obmol.make3D()
         bond = np.zeros((len(obmol.atoms), len(obmol.atoms)), dtype=int)
