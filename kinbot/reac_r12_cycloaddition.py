--- conflicted
+++ resolved
@@ -1,21 +1,12 @@
 from kinbot.reac_General import GeneralReac
-<<<<<<< HEAD
 import numpy as np
 from kinbot.parameters import Parameters
-=======
-from kinbot.parameters import Parameters
-import numpy as np
->>>>>>> 6f2dd18e
 
 class R12Cycloaddition(GeneralReac):
     scan = 1
     skip = 0
     par = Parameters()
-<<<<<<< HEAD
-    max_step = par.par['scan_step']
-=======
     max_step = par.par['scan_step']    
->>>>>>> 6f2dd18e
 
     def get_constraints(self, step, geom):
         fix = []
