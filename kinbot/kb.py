"""
This is the main class to run KinBot.
It includes
1. Reading the options defined by the user
2. Optimizing the reactant, including frequency calculations,
hindered rotor calculations, high-level calculations, according
to the user input file
3. call the find_reactions method to find all reactions
KinBot will search for
4. call the reac_generator method to search for the reactions
on the PES
"""
from __future__ import print_function
import sys
import os
import logging
import datetime

from kinbot import filecopying
from kinbot import license_message
from kinbot import postprocess
from kinbot.homolytic_scissions import HomolyticScissions
from kinbot.parameters import Parameters
from kinbot.mesmer import MESMER
from kinbot.mess import MESS
from kinbot.optimize import Optimize
from kinbot.reaction_finder import ReactionFinder
from kinbot.reaction_generator import ReactionGenerator
from kinbot.stationary_pt import StationaryPoint
from kinbot.qc import QuantumChemistry


def main():
    try:
        input_file = sys.argv[1]
    except IndexError:
        print('To use KinBot, supply one argument being the input file!')
        sys.exit(-1)

    # print the license message to the console
    print(license_message.message)

    # initialize the parameters for this run
    masterpar = Parameters(input_file)
    par = masterpar.par
    input_file = masterpar.input_file
    # set up the logging environment
    if par['verbose']:
        logging.basicConfig(filename='kinbot.log', level=logging.DEBUG)
    else:
        logging.basicConfig(filename='kinbot.log', level=logging.INFO)

    # write the license message to the log file
    logging.info(license_message.message)
    logging.info('Input parameters')
    for param in par:
        logging.info('{} {}'.format(param, par[param]))
    # time stamp of the KinBot start
    logging.info('Starting KinBot at {}'.format(datetime.datetime.now()))

    # Make the necessary directories
    if not os.path.exists('perm'):
        os.makedirs('perm')
    if not os.path.exists('scratch'):
        os.makedirs('scratch')
    if not os.path.exists(par['single_point_qc']):
        os.mkdir(par['single_point_qc'])
    if par['rotor_scan'] == 1:
        if not os.path.exists('hir'):
            os.mkdir('hir')
        if not os.path.exists('hir_profiles'):
            os.mkdir('hir_profiles')
        if not os.path.exists('perm/hir/'):
            os.makedirs('perm/hir/')
    if par['conformer_search'] == 1:
        if not os.path.exists('conf'):
            os.mkdir('conf')
        if not os.path.exists('perm/conf'):
            os.makedirs('perm/conf')
    if not os.path.exists('me'):
        os.mkdir('me')

    # initialize the reactant
    well0 = StationaryPoint('well0',
                            par['charge'],
                            par['mult'],
                            smiles=par['smiles'],
                            structure=par['structure'])
    well0.short_name = 'w1'
    # write the initial reactant geometry to a file for visualization
    geom_out = open('geometry.xyz', 'w')
    geom_out.write('{}\n\n'.format(well0.natom))
    for i, at in enumerate(well0.atom):
        x, y, z = well0.geom[i]
        geom_out.write('{} {:.6f} {:.6f} {:.6f}\n'.format(at, x, y, z))
    geom_out.write('\n\n')
    geom_out.close()

    # characterize the initial reactant
    well0.characterize(dimer=par['dimer'])
    well0.name = str(well0.chemid)
    start_name = well0.name

    # initialize the qc instance
    qc = QuantumChemistry(par)
    # only run filecopying if PES is turned on
    # if par['pes']:
    # check if this well was calcualted before in another directory
    # this flag indicates that this kinbot run
    # should wait for the information from another
    # kinbot run to become available and copy the necessary information
    #    wait_for_well = 1
    #    while wait_for_well:
    #        wait_for_well = filecopying.copy_from_database_folder(well0.chemid, well0.chemid, qc)
    #        if wait_for_well:
    #            time.sleep(1)

    # start the initial optimization of the reactant
    logging.info('Starting optimization of intial well')
    qc.qc_opt(well0, well0.geom)
    err, well0.geom = qc.get_qc_geom(str(well0.chemid) + '_well',
                                     well0.natom, wait=1)
    err, well0.freq = qc.get_qc_freq(str(well0.chemid) + '_well',
                                     well0.natom, wait=1)
    if err < 0:
        logging.error('Error with initial structure optimization.')
        return
    if any(well0.freq[i] <= 0 for i in range(len(well0.freq))):
        logging.error('Found imaginary frequency for initial structure.')
        return

    # characterize again and look for differences
    well0.characterize(dimer=par['dimer'])
    well0.name = str(well0.chemid)
    if well0.name != start_name:
        logging.error('The first well optimized to a structure different from the input.')
        return

    # do an MP2 optimization of the reactant,
    # to compare some scan barrier heigths to
    if par['families'] == ['all'] or \
            'birad_recombination_R' in par['families'] or \
            'r12_cycloaddition' in par['families'] or \
            'r14_birad_scission' in par['families'] or \
            'R_Addition_MultipleBond' in par['families'] or \
            (par['skip_families'] != ['none'] and \
            ('birad_recombination_R' not in par['skip_families'] or \
            'r12_cycloaddition' not in par['skip_families'] or \
            'r14_birad_scission' not in par['skip_families'] or \
            'R_Addition_MultipleBond' not in par['skip_families'])) or \
            par['reaction_search'] == 0:
        logging.info('Starting MP2 optimization of intial well')
        qc.qc_opt(well0, well0.geom, mp2=1)
        err, geom = qc.get_qc_geom(str(well0.chemid) + '_well_mp2', well0.natom, 1)

    # comparison for barrierless scan
    if par['barrierless_saddle']:
        logging.info('Optimization of intial well for barrierless at {}/{}'.
                format(par['barrierless_saddle_method'], par['barrierless_saddle_basis']))
        qc.qc_opt(well0, well0.geom, bls=1)
        err, geom = qc.get_qc_geom(str(well0.chemid) + '_well_bls', well0.natom, 1)

    # characterize again and look for differences
    well0.characterize(dimer=par['dimer'])
    well0.name = str(well0.chemid)

    err, well0.energy = qc.get_qc_energy(str(well0.chemid) + '_well', 1)
    err, well0.zpe = qc.get_qc_zpe(str(well0.chemid) + '_well', 1)

    well_opt = Optimize(well0, par, qc, wait=1)
    well_opt.do_optimization()
    if well_opt.shigh == -999:
        logging.error('Error with high level optimization of initial structure.')
        return

    if par['pes']:
        filecopying.copy_to_database_folder(well0.chemid, well0.chemid, qc)

    if par['reaction_search'] == 1:
        logging.info('Starting reaction searches of intial well')
        rf = ReactionFinder(well0, par, qc)
        rf.find_reactions()
        rg = ReactionGenerator(well0, par, qc, input_file)
        rg.generate()

    if par['homolytic_scissions'] == 1:
        logging.info('Starting the search for homolytic scission products')
        well0.homolytic_scissions = HomolyticScissions(well0, par, qc)
        well0.homolytic_scissions.find_homolytic_scissions()

    if par['me'] == 1:
        mess = MESS(par, well0)
<<<<<<< HEAD
        mess.write_input(uq, uq_n, qc)
        if uq == 0:
            logging.info('uncertainty analysis turned off')
        elif uq == 1:
            logging.info('uncertainty analysis turned on')
            if uq_n < 500:
                logging.warning('The UQ sample size of {} iterations is too low'.format(uq_n))
        else:
            logging.error('Cannot recognize uq code {}'.format(par.par['uq']))

        # TO DO: FINISH CODING UQ INTO MESMER
        # elif par.par['me_code'] == 'mesmer':
        #    mesmer.run()
        # else:
        #    logging.error('Cannot recognize me code {}'.format(par.par['me_code']))
    else:
        logging.info('Master Equation calculations turned off, no input files created')
=======
        mess.write_input(qc)

        logging.info('Starting Master Equation calculations')
        if par['me_code'] == 'mess':
            mess.run()
>>>>>>> 9945f1d5

    postprocess.createSummaryFile(well0, qc, par)
    postprocess.createPESViewerInput(well0, qc, par)
    postprocess.creatMLInput(well0, qc, par)

    logging.info('Finished KinBot at {}'.format(datetime.datetime.now()))
    print("Done!")


if __name__ == "__main__":
    main()<|MERGE_RESOLUTION|>--- conflicted
+++ resolved
@@ -190,31 +190,11 @@
 
     if par['me'] == 1:
         mess = MESS(par, well0)
-<<<<<<< HEAD
-        mess.write_input(uq, uq_n, qc)
-        if uq == 0:
-            logging.info('uncertainty analysis turned off')
-        elif uq == 1:
-            logging.info('uncertainty analysis turned on')
-            if uq_n < 500:
-                logging.warning('The UQ sample size of {} iterations is too low'.format(uq_n))
-        else:
-            logging.error('Cannot recognize uq code {}'.format(par.par['uq']))
-
-        # TO DO: FINISH CODING UQ INTO MESMER
-        # elif par.par['me_code'] == 'mesmer':
-        #    mesmer.run()
-        # else:
-        #    logging.error('Cannot recognize me code {}'.format(par.par['me_code']))
-    else:
-        logging.info('Master Equation calculations turned off, no input files created')
-=======
         mess.write_input(qc)
 
         logging.info('Starting Master Equation calculations')
         if par['me_code'] == 'mess':
             mess.run()
->>>>>>> 9945f1d5
 
     postprocess.createSummaryFile(well0, qc, par)
     postprocess.createPESViewerInput(well0, qc, par)
