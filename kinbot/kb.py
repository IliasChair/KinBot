--- conflicted
+++ resolved
@@ -92,12 +92,7 @@
                             smiles=par.par['smiles'],
                             structure=par.par['structure'])
     well0.short_name = 'w1'
-<<<<<<< HEAD
-    # wrtie the initial reactant geometry to a file for visualization
-=======
-
     # write the initial reactant geometry to a file for visualization
->>>>>>> ad11d488
     geom_out = open('geometry.xyz', 'w')
     geom_out.write('{}\n\n'.format(well0.natom))
     for i, at in enumerate(well0.atom):
@@ -184,8 +179,6 @@
         well0.homolytic_scissions = HomolyticScissions(well0, par, qc)
         well0.homolytic_scissions.find_homolytic_scissions()
     # initialize the master equation instance
-<<<<<<< HEAD
-=======
 
     # check to see if uq analysis is turned on
     if par.par['me'] == 1:
@@ -200,29 +193,12 @@
                 logging.warning('The UQ sample size of {} iterations is too low'.format(uq_n))
         else:
             logging.error('Cannot recognize uq code {}'.format(par.par['uq']))
-    else:
-        logging.info('ME turned off')
-
-    # TO DO: CODE UQ into MESMER
-    mesmer = MESMER(par, well0)
-    mesmer.write_input()
-
->>>>>>> ad11d488
-    if par.par['me'] == 1:
-        logging.info('Master Equation calculations turned on, input files created')
-        mess = MESS(par, well0)
-        mess.write_input()
-        #mesmer = MESMER(par, well0)
-        #mesmer.write_input()
-        logging.info('Starting Master Equation calculations')
-        if par.par['me_code'] == 'mess':
-            mess.run(uq_n)
 
         # TO DO: FINISH CODING UQ INTO MESMER
-        elif par.par['me_code'] == 'mesmer':
-            mesmer.run()
-        else:
-            logging.error('Cannot recognize me code {}'.format(par.par['me_code']))
+        # elif par.par['me_code'] == 'mesmer':
+        #    mesmer.run()
+        # else:
+        #    logging.error('Cannot recognize me code {}'.format(par.par['me_code']))
     else:
         logging.info('Master Equation calculations turned off, no input files created')
 
