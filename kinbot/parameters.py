"""
File that contains all the default and user-defined parameters for the
reaction search.
The defaults are listed in this file and the user defined parameters
are defined in a json file that needs to be given as an argument to the
initializer.
"""
from __future__ import with_statement
import sys
import json
import logging


class Parameters:
    """
    This class initiates all parameters to their defaults and reads in the
    user-defined variables, which overwrite the defaults
    """
    def __init__(self, file=None):
        """
        Initialize all the variable and read the file which is the user input
        file
        """
        # user input file
        self.input_file = file

        self.par = {
            # GENERAL INFO
            # title of the current calculations
            'title': '',
            # verbose log file
            'verbose': 0,

            # INPUT SPECIES INFOR
            # SMILES of the species
            'smiles': '',
            # geometry of the species
            'structure': [],
            # Charge of the species
            'charge': 0,
            # Multiplicity of the species
            'mult': 0,
            # Whether it is a dimer
            'dimer': 0,

            # WHICH STEPS TO TAKE
            # Do a reaction search
            'reaction_search': 1,
            # Which reaction families to include in the search
            'families': ['all'],
            # Which reaction families to skip in the search
            'skip_families': ['none'],
            # Which chemids to skip kinbot runs for during PES calculations
            'skip_chemids': ['none'],
            # break all single bonds to find the barriers
            # of potential homolytic scissions
            'homolytic_scissions': 0,
            # if requested with specific_reaction = 1
            # then only these bonds are broken and formed
            # atom index for break/form bonds starts at 0
            'specific_reaction': 0,
            'break_bonds': [],
            'form_bonds': [],
            # Threshold above which barriers are deemed unimportant
            'barrier_threshold': 100.,
            # Number of 0.1 Angstrom steps in bond scans
            'scan_step': 30,
            # Do a full PES scan instead of one well
            'pes': 0,
            # Maximum number of simultaneous kinbot runs in a pes search
            'simultaneous_kinbot': 5,
            # Perform high level optimization and freq calculation (L2)
            'high_level': 0,
            # Do a conformational search
            'conformer_search': 0,
            # Do a hindered rotor scan
            'rotor_scan': 0,
            # Number of points along the rotor scan
            'nrotation': 12,
            # Make figures of the HIR profiles
            'plot_hir_profiles': 0,
            # Do master equation calculations
            'me': 0,
            # Number of HIR restarts in case a lower energy point gets found
            'rotation_restart': 3,
            # Maximum number of diherals for which exhaustive
            # comformation searches are done
            'max_dihed': 5,
            # Number of random conformers in case no exhaustive search is done
            'random_conf': 500,
            # For the combinatorial search, minimum number of bonds to break
            # this value is decreased by 1 for radical reactions
            'min_bond_break': 2,
            # For the combinatorial search, maximum number of bonds to break
            # this value is decreased by 1 for radical reactions
            'max_bond_break': 3,
            # For the combinatorial search, include molecular pathways
            'comb_molec': 1,
            # For the combinatorial search, include reactions with radicals
            'comb_rad': 1,
            # For the combinatorial search, include reactions with lone electron pairs
            'comb_lone': 1,
            # For the combinatorial search, include reactions with pi electrons
            'comb_pi': 1,
            # For the combinatorial search, allow the breaking of valence
            'break_valence': 1,
            # Search for one specific reaction using combinatorial approach
            'one_reaction_comb': 0,
            # Search for one specific reaction using family approach
            'one_reaction_fam': 0,

            # QUANTUM CHEMISTRY INFO
            # Which quantum chemistry code to use
            'qc': 'gauss',  # or nwchem
            # nwchem-specific parameter
            'methodclass': 'dft',  # or scf or mp2
            # Command for the quantum chemistry code
            'qc_command': 'g09',
            # Quantum chemistry method to use as L1
            'method': 'b3lyp',
            # Basis set to use
            'basis': '6-31G',
            # for Gaussian, request CalcAll for TS optimization
            'calcall_ts': 0,
            # Quantum chemistry method to use for high-level L2
            'high_level_method': 'M062X',
            # Basis set to use for high-level
            'high_level_basis': '6-311++G(d,p)',
            # Integral grid for Gaussian, only for the high-level calculations
            'integral': '',
            # Optimization threshold
            'opt': '',
            # for Gaussian irc: IRC(MaxPoints=n)
            'irc_maxpoints': 30,
            # for Gaussian irc, IRC(StepSize=n)
            'irc_stepsize': 20,
            # for Gaussian, allow Guess=(Mix,Always)
            'guessmix': 0,
            # name of the single point code's name
            'single_point_qc': 'molpro',
            # Name of the template for the single-point calculation (L3)
            # If not specified, then the tpl/[single_point_qc].inp is used
            'single_point_template': '',
            # The keyword to be searched for in Molpro for the desired
            # energy. Compulsory is Molpro energies are used.
            "single_point_key": '',
            # Command string to be used for single point energy calculation
            "single_point_command": '',

            # COMPUTATIONAL ENVIRONEMNT
            # Which queuing system to use
            'queuing': 'pbs',  # or slurm
            # Template for queue:
            'queue_template': '',
            # Name of the queue
            'queue_name': 'medium',
            # E.g. the type of node or anything that comes with -C in SLURM
            'slurm_feature': '',
            # Number of cores to run the L0-L2 qc jobs on
            'ppn': 1,
            # Number of cores to run the L3 qc jobs on
            'single_point_ppn': 1,
            # This many spaces can be used for numbering files, e.g., in ga
            'zf': 4,
            # delete intermediate files
            'delete_intermediate_files': 0,
            # Scratch directory
            'scratch': '',
            # User name
            'username': '',
            # Max. number of job from user in queue, if negative, ignored
            'queue_job_limit': -1,

            # MASTER EQUATION
            # Which ME code to use:
            'me_code': 'mess',  # or mesmer
            # collision parameters
            'collider': 'He',
            'epsilon': 0.0,
            'sigma': 0.0,
            # MESS specific keywords
            'mess_command': 'mess',
            'TemperatureList': [500 + 100 * i for i in range(16)],
            'PressureList': [760],
            'EnergyStepOverTemperature': .2,
            'ExcessEnergyOverTemperature': 30,
            'ModelEnergyLimit': 400,
            'CalculationMethod': 'direct',  # or low-eigenvalue
            'ChemicalEigenvalueMax': 0.2,
            'EnergyRelaxationFactor': 200,
            'EnergyRelaxationPower': .85,
            'EnergyRelaxationExponentCutoff': 15,
            # MESMER specific keywords
            'mesmer_command': 'mesmer',

            # UQ KEYWORDS
            # UQ off/on (0/1)
            'uq': 0,
            # Number of mess input files generated for each structure
            'uq_n': 100,
            # Max number of mess calculations running at once
            'uq_max_runs': 5,
            # Uncertainty in stable intermediate  energy, +/- 0.5 kcal/mol
            'well_uq': 0.5,
            # Uncertainty in saddle point (TS) energy, +/- 1.0 kcal/mol
            'barrier_uq': 1.0,
            # Uncertainty in positive frequency values, mult/div by a maximum factor of 1.2.
            # factor of 1.2 corresponds to values ranging from 0.833 to 1.2 times the original frequency
            'freq_uq': 1.2,
            # Uncertainty in negative frequency values, mult/div by a maximum factor of 1.1.
            # factor of 1.2 corresponds to values ranging from 0.909 to 1.1 times the original frequency
            'imagfreq_uq': 1.1,

            # for development
            'test': 0,
        }

        if self.input_file is not None:
            # Read the user input and overwrite the user-defined parameters
            self.read_user_input()

<<<<<<< HEAD
        if self.par['scratch'] == '':
            err = 'Please provide a scratch space location (scratch keyword).'
            logging.error(err)
            sys.exit()
        if self.par['username'] == '':
            err = 'Please provide a username (username keyword).'
            logging.error(err)
            sys.exit()
           
=======
        if self.par['me'] == 1:
            if self.par['epsilon'] == 0. or self.par['sigma'] == 0.:
                err = 'If you want to run a ME, you need to provide sigma and epsilon for the complexes.'
                logging.error(err)
                sys.exit(-1)
                
>>>>>>> a9c0aea8

    def read_user_input(self):
        """
        Read the user input file and overwrite the default values
        """
        try:
            with open(self.input_file) as json_file:
                try:
                    user_data = json.load(json_file)
                except ValueError:
                    msg = 'There is an error in the json input file'
                    raise ValueError(msg)
        except IOError:
            msg = 'Input file {} does not exist'.format(self.input_file)
            raise IOError(msg)
        for key in user_data:
            if key in self.par:
                self.par[key] = user_data[key]
            else:
                err = 'KinBot does not recognize option {} with value {}'
                logging.error(err.format(key, user_data[key]))


    def print_parameters(self):
        """
        Make a string out of the parameters
        """
        s = ''
        for key in self.par:
            s += '{}\t{}\n'.format(key, self.par[key])
        return s<|MERGE_RESOLUTION|>--- conflicted
+++ resolved
@@ -219,7 +219,6 @@
             # Read the user input and overwrite the user-defined parameters
             self.read_user_input()
 
-<<<<<<< HEAD
         if self.par['scratch'] == '':
             err = 'Please provide a scratch space location (scratch keyword).'
             logging.error(err)
@@ -228,15 +227,12 @@
             err = 'Please provide a username (username keyword).'
             logging.error(err)
             sys.exit()
-           
-=======
         if self.par['me'] == 1:
             if self.par['epsilon'] == 0. or self.par['sigma'] == 0.:
                 err = 'If you want to run a ME, you need to provide sigma and epsilon for the complexes.'
                 logging.error(err)
                 sys.exit(-1)
                 
->>>>>>> a9c0aea8
 
     def read_user_input(self):
         """
