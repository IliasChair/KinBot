--- conflicted
+++ resolved
@@ -61,13 +61,10 @@
             # this is a dictionary written as:
             # {chemid1: [[atom1, atom2], [atom3, atom4], ...], [chemid2: [..]]}
             'barrierless_saddle': {},
-<<<<<<< HEAD
-=======
             # starting distance for barrierless_saddle searches, A
             'barrierless_saddle_start': 2.0,
             # step size in A
             'barrierless_saddle_step': 0.2,
->>>>>>> 34f615d4
             'homolytic_bonds': [],
             # if requested with specific_reaction = 1
             # then only these bonds are broken and formed
