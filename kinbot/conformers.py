from __future__ import division
import random
import time
import copy
import logging
import numpy as np

from kinbot import geometry
from kinbot import zmatrix


class Conformers:
    """
    Class that does all the steps for the conformers of one species
    """
    def __init__(self, species, par, qc, semi_emp=0):
        """
        species: instance of StationaryPoint
        qc: instance of QuantumChemistry
        semi_emp: is this search at low level (e.g. am1) or at the L1 level. The latter is the default.
        """
        self.species = species
        self.qc = qc

        # status of the conformational analysis
        # -1: not yet started
        # 0: running
        # 1: finished
        # -999:failed
        self.scycconf = -1
        self.sconf = -1

        self.grid = par.par['conf_grid']

        # final geometries of the cyclic search
        self.cyc_conf_geoms = []

        # for each conformer, check the index of its progress
        self.cyc_conf_index = []
        # dihedral atoms of the cyclic conformers
        self.cyc_dih_atoms = []
        # dihedral values of the cyclic conformers
        self.cyc_dih_values = []
        # number of cyclic conformers generated
        self.cyc_conf = 0

        # number of open chain conformers generated
        self.conf = 0

        # -1 (not finished), 0 (successful) or
        # 1 (failed) for each cyclic conformer
        self.cyc_conf_status = []
        # -1 (not finished), 0 (successful) or
        # 1 (failed) for each open chain conformer
        self.conf_status = []
        self.zf = par.par['zf']

        # do semi empirical conformer search?
        self.semi_emp = semi_emp

        # Maximum number of diherals for which exhaustive
        # conformation searches are done
        self.max_dihed = par.par['max_dihed']
        # Number of random conformers in case no
        # exhaustive search is done
        self.nconfs = par.par['random_conf']
        
        if semi_emp:
            # Maximum number of diherals for which exhaustive
            # conformation searches are done
            self.max_dihed = par.par['max_dihed_semi_emp']
            # Number of random conformers in case no
            # exhaustive search is done
            self.nconfs = par.par['random_conf_semi_emp']

    def generate_ring_conformers(self, cart):
        """
        Generate the conformers of a cyclic structure
        by randomly sampling the dihedrals of the ring
        """
        # iterate the different rings in the species
        for cyc in self.species.cycle_chain:
            if len(cyc) > 3:  # three membered rings don't have conformers
                dihs = []  # list of the ring dihedrals
                for i, at in enumerate(cyc):
                    dihs.append([cyc[i-3], cyc[i-2], cyc[i-1], cyc[i]])

                # define the flatness of the ring by the sum of the
                # absolute values of the dihedrals along the ring
                # divided by the number of atoms in the ring
                cycdih = 0.
                for dih in dihs:
                    val = geometry.calc_dihedral(cart[dih[0]], cart[dih[1]],
                                                 cart[dih[2]], cart[dih[3]])[0]
                    cycdih += np.abs(val)
                cycdih /= float(len(cyc))

                # randomly select N-3 dihedrals,
                # with N the number of dihedrals in the ring
                random_dihs = random.sample(dihs, len(dihs) - 3)

                # number of independent dihedrals
                nd = len(dihs) - 3
                
                # number of conformers (nc) per ring conformer:
                # 4, 5, 6 member rings nc = 3 ^ nd
                # 7+ member rings = nc from (ring size - 1) + (2 ^ nd)
                # ex: 7 member ring = 6 member ring nc + 2 ^ 4 = 27 + 16 = 43
                if len(cyc) < 7:
                    nc = np.power(3, nd)
                else:
                    baseConf = 27  # 3 ^ (6-3)
                    nc = baseConf
                    exp = 4
                    while exp <= nd:
                        conf_add = np.power(2, exp)
                        nc = nc + conf_add
                        exp = exp + 1

                for i in range(nc):
                    self.cyc_dih_atoms.append(random_dihs)
                    # values the dihedrals will be modified to
                    values = []
                    for j in range(nd):
                        values.append(cycdih*(np.mod(i // np.power(3, j), 3) - 1))
                    self.cyc_dih_values.append(values)
                    self.cyc_conf_index.append(-1)
                    self.cyc_conf += 1
            else:
                self.cyc_conf_geoms.append(copy.deepcopy(cart))

        for ci in range(self.cyc_conf):
            self.start_ring_conformer_search(ci, copy.deepcopy(self.species.geom))

    def start_ring_conformer_search(self, index, cart):
        """
        index: number of the conformer
        """
        if self.cyc_conf_index[index] == len(self.cyc_dih_atoms[index]) - 1:
            # this conformer has finished
            return 0
        else:
            self.cyc_conf_index[index] += 1
            fix = []
            change = []
            for j, da in enumerate(self.cyc_dih_atoms[index]):
                if j == self.cyc_conf_index[index]:
                    new_dih = self.cyc_dih_values[index][j]
                    change.append([da[0] + 1, da[1] + 1, da[2] + 1, da[3] + 1, new_dih])
                    break
                else:
                    fix.append([da[0] + 1, da[1] + 1, da[2] + 1, da[3] + 1])
            for i in range(self.species.natom - 1):
                for j in range(i+1, self.species.natom):
                    if self.species.bond[i][j] > 0:
                        fix.append([i + 1, j + 1])
            self.qc.qc_ring_conf(self.species, cart, fix, change, index, self.cyc_conf_index[index])
        return 1

    def test_ring_conformer(self, index):
        """
        Test whether a conformer has the same bond matrix as the original structure.
        Returns the conformer object and -1 if not yet finished, 0 if same, and 1 if not.
        """
        if self.species.wellorts:
            job = 'conf/' + self.species.name + '_r' + str(index).zfill(self.zf) + '_' + str(self.cyc_conf_index[index]).zfill(self.zf)
        else:
            job = 'conf/' + str(self.species.chemid) + '_r' + str(index).zfill(self.zf) + '_' + str(self.cyc_conf_index[index]).zfill(self.zf)

        status, geom = self.qc.get_qc_geom(job, self.species.natom)
        if status == 1:  # still running
            return np.zeros((self.species.natom, 3)), -1
        elif status == -1:  # conformer search failed
            logging.debug('Conformer search failed for scan point {}'.format(job))
            return np.zeros((self.species.natom, 3)), 1
        else:
            if self.start_ring_conformer_search(index, geom):
                logging.debug('Running the next dihedral for conformer {}'.format(job))
                return geom, -1
            else:
                # check if all the bond lenghts are withing 10% or the original bond lengths
                if geometry.equal_geom(self.species.bond, self.species.geom, geom, 0.10):
                    logging.debug('Successfullly finished conformer {}'.format(job))
                    return geom, 0
                else:
                    logging.debug('Conformer too far from original structure {}'.format(job))
                    return np.zeros((self.species.natom, 3)), 1

    def check_ring_conformers(self, wait=0):
        """
        Check if the conformer optimizations finished.
        Test them, and submit frequency calculations.
        Then select the lowest energy one.
        returns:
        *status: 0 if still running, 1 if finished
        *geometries of all the conformers
        wait: wait for all the conformer calculations to finish before returning anything
        """
        if len(self.cyc_conf_status) < self.cyc_conf:
            for i in range(self.cyc_conf):
                self.cyc_conf_status.append(-1)
        while 1:
            # check if conformational search is finished
            for i, si in enumerate(self.cyc_conf_status):
                if si == -1:
                    self.cyc_conf_status[i] = self.test_ring_conformer(i)[1]
            if all([si >= 0 for si in self.cyc_conf_status]):
                geoms = [self.species.geom]  # list used for intermediate ring conformer generation
                final_geoms = []
                for ci in range(self.cyc_conf):
                    si = self.cyc_conf_status[ci]
                    if si == 0:  # this is a valid confomer
                        if self.species.wellorts:
                            job = 'conf/' + self.species.name + '_r' + str(ci).zfill(self.zf) + '_' + str(self.cyc_conf_index[ci]).zfill(self.zf)
                        else:
                            job = 'conf/' + str(self.species.chemid) + '_r' + str(ci).zfill(self.zf) + '_' + str(self.cyc_conf_index[ci]).zfill(self.zf)
                        err, geom = self.qc.get_qc_geom(job, self.species.natom)
                        geoms.append(geom)
                        final_geoms.append(geom)
                    else:
                        final_geoms.append(np.zeros((self.species.natom, 3)))
                self.write_profile(self.cyc_conf_status, final_geoms, [0 for gi in final_geoms], ring=1)
                return 1, geoms
            else:
                if wait:
                    time.sleep(1)
                else:
                    return 0, np.zeros((self.species.natom, 3))

    def generate_conformers(self, rotor, cart):
        """
        Generate guesses for all of the canonical conformers.
        This is a recursive routine to generate them.
        rotor: the rotor number in the order it was discovered
        """
        i = 1
        if self.cyc_conf == 0:
            cycles = 1
        else:
            cycles = self.cyc_conf

        if self.species.wellorts:
            name = self.species.name
        else:
            name = self.species.chemid
 
        # what is the value of cycles
        # what is value of all things associated w/ conf generation
        # what is length of conf_dihed?
        theoretical_confs = np.power(self.grid, len(self.species.conf_dihed)) * cycles
        if rotor == 0:
            logging.info('Theoretical number of conformers for open chain is {} for {}.'.format(theoretical_confs, name))
        if len(self.species.conf_dihed) > self.max_dihed or theoretical_confs > self.nconfs:
            if rotor == 0:
                logging.info('Random conformer search is done for {}.'.format(name))
            self.generate_conformers_random_sampling(cart)
            return 0
        if rotor == len(self.species.conf_dihed):
            self.qc.qc_conf(self.species, cart, self.conf, semi_emp=self.semi_emp)
            self.conf += 1
            return 0

        cart = np.asarray(cart)
        zmat_atom, zmat_ref, zmat, zmatorder = zmatrix.make_zmat_from_cart(self.species, rotor, cart, 1)

        rotor += 1
<<<<<<< HEAD
        cart0 = zmatrix.make_cart_from_zmat(zmat, zmat_atom, zmat_ref, self.species.natom, self.species.atom, zmatorder)
        self.generate_conformers(rotor, cart0)
        print(i)
        zmat[3][2] += 120.
        for i in range(4, self.species.natom):
            if zmat_ref[i][2] == 4:
                zmat[i][2] += 120.
            if zmat_ref[i][2] == 1:
                zmat[i][2] += 120.
        cart1 = zmatrix.make_cart_from_zmat(zmat, zmat_atom, zmat_ref, self.species.natom, self.species.atom, zmatorder)
        self.generate_conformers(rotor, cart1)
        i += 1
        print(i)
        zmat[3][2] += 120.
        for i in range(4, self.species.natom):
            if zmat_ref[i][2] == 4:
                zmat[i][2] += 120.
            if zmat_ref[i][2] == 1:
                zmat[i][2] += 120.
        cart2 = zmatrix.make_cart_from_zmat(zmat, zmat_atom, zmat_ref, self.species.natom, self.species.atom, zmatorder)
        self.generate_conformers(rotor, cart2)
        i += 1
        print(i)
=======

        for gr in range(self.grid):
            zmat[3][2] += 360. / self.grid * gr
            for i in range(4, self.species.natom):
                if zmat_ref[i][2] == 4:
                    zmat[i][2] += 360. / self.grid * gr
                if zmat_ref[i][2] == 1:
                    zmat[i][2] += 360. / self.grid * gr
            cartmod = zmatrix.make_cart_from_zmat(zmat, zmat_atom, zmat_ref, self.species.natom, self.species.atom, zmatorder)
            self.generate_conformers(rotor, cartmod)

#        cart0 = zmatrix.make_cart_from_zmat(zmat, zmat_atom, zmat_ref, self.species.natom, self.species.atom, zmatorder)
#        self.generate_conformers(rotor, cart0)
#
#        zmat[3][2] += 120.
#        for i in range(4, self.species.natom):
#            if zmat_ref[i][2] == 4:
#                zmat[i][2] += 120.
#            if zmat_ref[i][2] == 1:
#                zmat[i][2] += 120.
#        cart1 = zmatrix.make_cart_from_zmat(zmat, zmat_atom, zmat_ref, self.species.natom, self.species.atom, zmatorder)
#        self.generate_conformers(rotor, cart1)
#
#        zmat[3][2] += 120.
#        for i in range(4, self.species.natom):
#            if zmat_ref[i][2] == 4:
#                zmat[i][2] += 120.
#            if zmat_ref[i][2] == 1:
#                zmat[i][2] += 120.
#        cart2 = zmatrix.make_cart_from_zmat(zmat, zmat_atom, zmat_ref, self.species.natom, self.species.atom, zmatorder)
#        self.generate_conformers(rotor, cart2)
>>>>>>> 5bc0b5d7
        return 0

    def generate_conformers_random_sampling(self, ini_cart):
        """
        Generate a random sampling of each dihedral for a number nconfs of conformers
        """
        self.nconfs_new = self.nconfs
        if self.cyc_conf > 1:
            self.nconfs_new = int(round(self.nconfs/self.cyc_conf) + 2)
        for ni in range(self.nconfs_new):
            cart = copy.deepcopy(ini_cart)
            if ni == 0:
                sample = [0. for di in self.species.conf_dihed]
            else:
                sample = [random.choice([0., 120., 240.]) for di in self.species.conf_dihed]
            for rotor in range(len(self.species.conf_dihed)):
                zmat_atom, zmat_ref, zmat, zmatorder = zmatrix.make_zmat_from_cart(self.species, rotor, cart, 1)
                zmat[3][2] += sample[rotor]
                for i in range(4, self.species.natom):
                    if zmat_ref[i][2] == 4:
                        zmat[i][2] += sample[rotor]
                    if zmat_ref[i][2] == 1:
                        zmat[i][2] += sample[rotor]
                cart = zmatrix.make_cart_from_zmat(zmat, zmat_atom, zmat_ref, self.species.natom, self.species.atom, zmatorder)
            self.qc.qc_conf(self.species, cart, self.conf, semi_emp=self.semi_emp)
            self.conf += 1
        return 0

    def test_conformer(self, conf):
        """
        Test whether a conformer has the same bond matrix as the original structure.
        Returns the conformer object and -1 if not yet finished, 0 if same, and 1 if not.
        """
        add = ''
        if self.semi_emp:
            add = 'semi_emp_'
        if self.species.wellorts:
            job = 'conf/' + self.species.name + '_' + add + str(conf).zfill(self.zf)
        else:
            job = 'conf/' + str(self.species.chemid) + '_' + add + str(conf).zfill(self.zf)

        status, geom = self.qc.get_qc_geom(job, self.species.natom)
        if status == 1:  # still running
            return np.zeros((self.species.natom, 3)), -1
        elif status == -1:  # conformer search failed
            return np.zeros((self.species.natom, 3)), 1
        else:
            # check if all the bond lenghts are withing 10% or the original bond lengths
            if geometry.equal_geom(self.species.bond, self.species.geom, geom, 0.10):
                return geom, 0
            else:
                return np.zeros((self.species.natom, 3)), 1

    def check_conformers(self, wait=0):
        """
        Check if the conformer optimizations finished.
        Test them, and submit frequency calculations.
        Then select the lowest energy one.
        returns:
        *status: 0 if still running, 1 if finished
        *geometry of lowest energy conformer
        wait: wait for all the conformer calculations to finish before returning anything
        """
        if len(self.conf_status) < self.conf:
            for i in range(len(self.conf_status), self.conf):
                self.conf_status.append(-1)
        status = self.conf_status

        lowest_conf = str(0).zfill(self.zf)  # the index of the lowest conf, to be updated as we go

        while 1:
            # check if conformational search is finished
            if self.species.wellorts:
                name = self.species.name
            else:
                name = self.species.chemid
            for i, si in enumerate(status):
                if si == -1:
                    status[i] = self.test_conformer(i)[1]
            if all([si >= 0 for si in status]):
                lowest_energy = None
                lowest_e_geom = self.species.geom
                final_geoms = []  # list of all final conformer geometries
                energies = []
                for ci in range(self.conf):
                    si = status[ci]
                    if si == 0:  # this is a valid confomer
                        add = ''
                        if self.semi_emp:
                            add = 'semi_emp_'
                        if self.species.wellorts:
                            job = 'conf/' + self.species.name + '_' + add + str(ci).zfill(self.zf)
                        else:
                            job = 'conf/' + str(self.species.chemid) + '_' + add + str(ci).zfill(self.zf)
                        err, energy = self.qc.get_qc_energy(job)
                        err, geom = self.qc.get_qc_geom(job, self.species.natom)
                        final_geoms.append(geom)
                        energies.append(energy)
                        if lowest_energy == None:
                            lowest_energy = energy
                        if energy < lowest_energy:
                            lowest_conf = str(ci).zfill(self.zf)
                            lowest_energy = energy
                            lowest_e_geom = geom
                    else:
                        energies.append(0.)
                        final_geoms.append(np.zeros((self.species.natom, 3)))

                self.write_profile(status, final_geoms, energies)
                
                return 1, lowest_conf, lowest_e_geom, lowest_energy, final_geoms, energies 
                logging.info('Conformer {} is the lowest energy {} conformer'.format(lowest_conf, name))

            else:
                if wait:
                    time.sleep(1)
                else:
                    return 0, lowest_conf, np.zeros((self.species.natom, 3)), self.species.energy, np.zeros((self.species.natom, 3)), np.zeros(1)

    def write_profile(self, status, final_geoms, energies, ring=0):
        """
        Write a molden-readable file with the CONF analysis (geometries and energies)
        """
        r = ''
        if ring:
            r = 'r'
        if self.species.wellorts:
            file = open('conf/' + self.species.name + r + '.xyz', 'w')
        else:
            file = open('conf/' + str(self.species.chemid) + r + '.xyz', 'w')
        for i, st in enumerate(status):
            s = str(self.species.natom) + '\n'
            s += 'energy = ' + str(energies[i]) + '\n'
            for j, at in enumerate(self.species.atom):
                x, y, z = final_geoms[i][j]
                s += '{} {:.8f} {:.8f} {:.8f}\n'.format(at, x, y, z)
            if st == 0:  # valid conformer:
                file.write(s)
        file.close()<|MERGE_RESOLUTION|>--- conflicted
+++ resolved
@@ -264,31 +264,6 @@
         zmat_atom, zmat_ref, zmat, zmatorder = zmatrix.make_zmat_from_cart(self.species, rotor, cart, 1)
 
         rotor += 1
-<<<<<<< HEAD
-        cart0 = zmatrix.make_cart_from_zmat(zmat, zmat_atom, zmat_ref, self.species.natom, self.species.atom, zmatorder)
-        self.generate_conformers(rotor, cart0)
-        print(i)
-        zmat[3][2] += 120.
-        for i in range(4, self.species.natom):
-            if zmat_ref[i][2] == 4:
-                zmat[i][2] += 120.
-            if zmat_ref[i][2] == 1:
-                zmat[i][2] += 120.
-        cart1 = zmatrix.make_cart_from_zmat(zmat, zmat_atom, zmat_ref, self.species.natom, self.species.atom, zmatorder)
-        self.generate_conformers(rotor, cart1)
-        i += 1
-        print(i)
-        zmat[3][2] += 120.
-        for i in range(4, self.species.natom):
-            if zmat_ref[i][2] == 4:
-                zmat[i][2] += 120.
-            if zmat_ref[i][2] == 1:
-                zmat[i][2] += 120.
-        cart2 = zmatrix.make_cart_from_zmat(zmat, zmat_atom, zmat_ref, self.species.natom, self.species.atom, zmatorder)
-        self.generate_conformers(rotor, cart2)
-        i += 1
-        print(i)
-=======
 
         for gr in range(self.grid):
             zmat[3][2] += 360. / self.grid * gr
@@ -320,7 +295,6 @@
 #                zmat[i][2] += 120.
 #        cart2 = zmatrix.make_cart_from_zmat(zmat, zmat_atom, zmat_ref, self.species.natom, self.species.atom, zmatorder)
 #        self.generate_conformers(rotor, cart2)
->>>>>>> 5bc0b5d7
         return 0
 
     def generate_conformers_random_sampling(self, ini_cart):
