--- conflicted
+++ resolved
@@ -111,10 +111,7 @@
                         exp = exp + 1
                 
                 # number of conformers for this ring:
-<<<<<<< HEAD
-                # nc = np.power(3, nd)
                 
-=======
                 # 4, 5, 6 member rings nc = 3 ^ nd
                 # 7+ member rings = nc from (ring size - 1) + (2 ^ nd)
                 # ex: 7 member ring = 6 member ring nc + 2 ^ 4 = 27 + 16 = 43
@@ -129,7 +126,6 @@
                         nc = nc + conf_add
                         exp = exp + 1
                              
->>>>>>> 5a74ab64
                 for i in range(nc):
                     self.cyc_dih_atoms.append(random_dihs)
                     # values the dihedrals will be modified to
@@ -360,10 +356,6 @@
                 name = self.species.name
             else:
                 name = self.species.chemid
-<<<<<<< HEAD
-            print(name)
-=======
->>>>>>> 5a74ab64
             for i, si in enumerate(status):
                 if si == -1:
                     status[i] = self.test_conformer(i)[1]
@@ -392,14 +384,9 @@
                         final_geoms.append(np.zeros((self.species.natom, 3)))
 
                 self.write_profile(status, final_geoms, energies)
-<<<<<<< HEAD
                 
                 return 1, lowest_conf, lowest_e_geom, lowest_energy, final_geoms, energies 
-=======
                 logging.info('Conformer {} is the lowest energy {} conformer'.format(lowest_conf, name))
-
-                return 1, lowest_conf, lowest_e_geom, lowest_energy
->>>>>>> 5a74ab64
 
             else:
                 if wait:
