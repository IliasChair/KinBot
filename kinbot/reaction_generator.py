import numpy as np
import sys
import os
import copy
import time
import logging

from kinbot import constants
from kinbot import filecopying
from kinbot import geometry
from kinbot import pes
from kinbot import postprocess
from kinbot import reac_family
from kinbot import cheminfo
from kinbot.irc import IRC
from kinbot.optimize import Optimize
from kinbot.stationary_pt import StationaryPoint


class ReactionGenerator:
    """
    This class generates the reactions using the qc codes
    It builds an initial guess for the ts, runs that ts towards a saddle point
    and does IRC calculations 
    """
    
    def __init__(self,species,par,qc):
        self.species = species
        self.par = par
        self.qc = qc
    
    def generate(self):
        """ 
        Creates the input for each reaction, runs them, and tests for success.
        If successful, it creates the barrier and product objects.
        It also then does the conformational search, and finally, the hindered rotor scans.
        To make the code the most efficient, all of these happen in parallel, in a sense that
        the jobs are not waiting for each other. E.g., one reaction can still be in the stage
        of TS search, while the other can be already at the hindered rotor scan. This way, 
        all cores are occupied efficiently.

        The switching between the various stages are done via the reac_ts_done variable.
        0: initiate the TS search
        1: check barrier height and errors in TS, and initiates normal mode displacement test, start the irc calculations 
        2: submit product optimization
        3: submit the frequency calculation 
        4: do the optimization of the ts and the products
        5: follow up on the optimizations
        6: finalize calculations, check for wrong number of negative frequencies
        
        If at any times the calculation fails, reac_ts_done is set to -999.
        If all steps are successful, reac_ts_done is set to -1.
        """
        deleted = []
        if len(self.species.reac_inst) > 0:
            alldone = 1
        else: 
            alldone = 0
        
        # status to see of kinbot needs to wait for the product optimizations
        # from another kinbot run, to avoid duplication of calculations
        products_waiting_status = [[] for i in self.species.reac_inst]
        count=0
        for i in self.species.reac_inst:
             count=count+1
        all_unique_prod=[]
        frag_unique=[]
        nameUnique=[]
        stpt_inchis = []
        
        while alldone:
            for index, instance in enumerate(self.species.reac_inst):
                obj = self.species.reac_obj[index]
                instance_name = obj.instance_name
                # START REACTION SEARCH
                if self.species.reac_ts_done[index] == 0 and self.species.reac_step[index] == 0:
                    #verify after restart if search has failed in previous kinbot run
                    status = self.qc.check_qc(instance_name)
                    if status == 'error' or status == 'killed':
                        logging.info('\tRxn search failed (error or killed) for {}'.format(instance_name))
                        self.species.reac_ts_done[index] = -999
                
                if self.species.reac_ts_done[index] == 0: # ts search is ongoing
                    if obj.scan == 0: #don't do a scan of a bond
                        if self.species.reac_step[index] == obj.max_step + 1:
                            status = self.qc.get_qc_freq(instance_name, self.species.natom)[0]
                            if status == 0:
                                self.species.reac_ts_done[index] = 1
                            elif status == -1:
                                logging.info('\tRxn search failed for {}'.format(instance_name))
                                self.species.reac_ts_done[index] = -999
                        else:
                            self.species.reac_step[index] = reac_family.carry_out_reaction(obj, self.species.reac_step[index], self.par.par['qc_command'])
                    
                    else: # do a bond scan
                        if self.species.reac_step[index] == self.par.par['scan_step'] + 1:
                            status = self.qc.get_qc_freq(instance_name, self.species.natom)[0]
                            if status == 0:
                                self.species.reac_ts_done[index] = 1
                            elif status == -1:
                                logging.info('\tRxn search failed for {}'.format(instance_name))
                                self.species.reac_ts_done[index] = -999
                        else:
                            if self.species.reac_step[index] == 0:
                                self.species.reac_step[index] = reac_family.carry_out_reaction(obj, self.species.reac_step[index], self.par.par['qc_command'])
                            elif self.species.reac_step[index] > 0:
                                status = self.qc.check_qc(instance_name)
                                if status == 'error' or status == 'killed':
                                    logging.info('\tRxn search failed for {}'.format(instance_name))
                                    self.species.reac_ts_done[index] = -999
                                else:
                                    err, energy = self.qc.get_qc_energy(instance_name)
                                    if err == 0:
                                        self.species.reac_scan_energy[index].append(energy)
                                        if len(self.species.reac_scan_energy[index]) > 1:
                                            if self.species.reac_scan_energy[index][-1] < self.species.reac_scan_energy[index][-2]:
                                                self.species.reac_step[index] = self.par.par['scan_step']
                                        #ts search restarted w/ next line? 
                                        self.species.reac_step[index] = reac_family.carry_out_reaction(obj, self.species.reac_step[index], self.par.par['qc_command'])

                elif self.species.reac_ts_done[index] == 1:
                    status = self.qc.check_qc(instance_name)
                    if status == 'running': continue
                    elif status == 'error': 
                        logging.info('\tRxn search failed (gaussian error) for {}'.format(instance_name))
                        self.species.reac_ts_done[index] = -999
                    else: 
                        #check the barrier height:
                        if self.species.reac_type[index] == 'R_Addition_MultipleBond':
                            sp_energy = self.qc.get_qc_energy(str(self.species.chemid) + '_well_mp2')[1]
                            barrier = (self.qc.get_qc_energy(instance_name)[1] - sp_energy) * constants.AUtoKCAL
                        else:
                            sp_energy = self.qc.get_qc_energy(str(self.species.chemid) + '_well')[1]
                            barrier = (self.qc.get_qc_energy(instance_name)[1] - sp_energy) * constants.AUtoKCAL
                        if barrier > self.par.par['barrier_threshold']:
                            logging.info('\tRxn barrier too high ({0:.2f} kcal/mol) for {1}'.format(barrier, instance_name))
                            self.species.reac_ts_done[index] = -999
                        else:
                            obj.irc = IRC(obj, self.par) #TODO: this doesn't seem like a good design
                            irc_status = obj.irc.check_irc()
                            if 0 in irc_status:
                                # No IRC started yet, start the IRC now
                                logging.info('\tStarting IRC calculations for {}'.format(instance_name))
                                obj.irc.do_irc_calculations()
                            elif irc_status[0] == 'running' or irc_status[1] == 'running':
                                continue
                            else: 
                                #IRC's have successfully finished, have an error or were killed, in any case
                                #read the geometries and try to make products out of them
                                #verify which of the ircs leads back to the reactant, if any
                                prod = obj.irc.irc2stationary_pt()
                                if prod == 0:
                                    logging.info('\t\tNo product found for {}'.format(instance_name))
                                    self.species.reac_ts_done[index] = -999
                                else:
                                    obj.products = prod
                                    obj.product_bonds = prod.bond
                                    self.species.reac_ts_done[index] = 2

                elif self.species.reac_ts_done[index] == 2:
                    if len(products_waiting_status[index]) == 0:
                        #identify bimolecular products and wells
                        fragments, maps = obj.products.start_multi_molecular()
                        obj.products = []

                        a=[]
                        for frag in fragments:
                            a.append(frag)
                            if len(frag_unique) == 0:
                                frag_unique.append(frag)
                            elif len(frag_unique) > 0:
                                new=1
                                for fragb in frag_unique:
                                    if frag.chemid == fragb.chemid:
                                        e, geom2 = self.qc.get_qc_geom(str(fragb.chemid) + '_well', fragb.natom)
                                        if e == 0:
                                            a.pop()
                                            frag=fragb
                                            a.append(frag)
                                            new=0
                                            break
                                if new:
                                    frag_unique.append(frag)
                        obj.products_final=[]
                        for frag in a:
                            self.qc.qc_opt(frag, frag.geom)
                            e, geom2 = self.qc.get_qc_geom(str(frag.chemid) + '_well', frag.natom)
                            obj.products_final.append(frag)
 
                        #check products make sure they are the same
                        for i, st_pt_i in enumerate(obj.products_final):
                            for j, st_pt_j in enumerate(obj.products_final):
                                if st_pt_i.chemid == st_pt_j.chemid and i < j:
                                    obj.products_final[j] = obj.products_final[i]


                    #print products generated by IRC
                    products=[]
                    for i, st_pt in enumerate(obj.products_final):
                        products.append(st_pt.chemid)
                        
                    products.extend([' ', ' ', ' ']) 
                    barrier = (self.qc.get_qc_energy(instance_name)[1] - sp_energy) * constants.AUtoKCAL
                    logging.info('\tReaction {0} has a barrier of {1:.2f} kcal/mol and leads to products {2} {3} {4}'.format(instance_name, barrier, products[0], products[1], products[2]))
                     
                    for i, st_pt in enumerate(obj.products_final):
                        chemid = st_pt.chemid
                        e, st_pt.geom = self.qc.get_qc_geom(str(st_pt.chemid) + '_well', st_pt.natom)
                        if e < 0:
                            logging.info('\tProduct optimization failed for {}, product {}'.format(instance_name, st_pt.chemid))
                            self.species.reac_ts_done[index] = -999
                            err = -1
                        elif e != 0:
                            err = -1
                        else:
                            e2, st_pt.energy = self.qc.get_qc_energy(str(st_pt.chemid) + '_well')
                            e2, st_pt.zpe = self.qc.get_qc_zpe(str(st_pt.chemid) + '_well')
                            st_pt.characterize(dimer=0)  # not allowed to use the dimer option here
                            if chemid != st_pt.chemid:
                                obj.products_final.pop(i)
                                newfrags, newmaps = st_pt.start_multi_molecular()  # newfrags is list of stpt obj 
                                products_waiting_status[index] = [0 for frag in newfrags]
                                fragChemid=[]
                                for i, newfr in enumerate(newfrags):
                                    for prod in frag_unique:
                                        if newfr.chemid == prod.chemid:
                                            newfrags.pop(i)
                                            newfr = prod
                                            j = i - 1
                                            newfrags.insert(j, newfr)
                                    #add new frag to frag_unique somehow?
                                    j = i - 1
                                    obj.products_final.insert(j, newfr)
                                    self.qc.qc_opt(newfr, newfr.geom, 0) 
                                    fragChemid.append(newfr.chemid)
                                if len(fragChemid) == 1:
                                    fragChemid.append(" ")
                                for i, frag in enumerate(newfrags):
                                    products_waiting_status[index][i] = 1
                                logging.info('\ta) Product optimized to other structure for {}, product {} to {} {}'.format(instance_name, chemid, fragChemid[0], fragChemid[1]))                
                    
                    obj.products=[]
                    for prod in obj.products_final:
                        obj.products.append(prod)
                    obj.products_final=[] 

                 
                    if all([pi == 1 for pi in products_waiting_status[index]]):
                        self.species.reac_ts_done[index] = 3
 
                elif self.species.reac_ts_done[index] == 3:
                    # wait for the optimization to finish 
                    # if two st_pt are the same in the products, we make them exactly identical otherwise
                    # the different ordering of the atoms causes the chemid of the second to be seemingly wrong
                    for i, st_pt_i in enumerate(obj.products):
                        for j, st_pt_j in enumerate(obj.products):
                            if st_pt_i.chemid == st_pt_j.chemid and i < j:
                                obj.products[j] = obj.products[i]
<<<<<<< HEAD

=======
                    '''
                    # generate and compare inchis
                    if len(stpt_inchis) == 0:
                        well0_inchi = cheminfo.create_inchi_from_geom(self.species.atom,self.species.geom)                        
                        well0_chemicalFormula = well0_inchi.split('S/')[1].split('/')[0]
                        well0_stereochem = ''
                        if "/t" in str(well0_inchi):
                            well0_stereochem = well0_inchi.split('/t')[1].split('/')[0]
                        well0_info = [self.species.chemid, well0_chemicalFormula, well0_inchi, well0_stereochem]
                        stpt_inchis.append(well0_info)

                    for st_pt in obj.products:
                        prod_chemid = st_pt.chemid
                        prod_inchi = cheminfo.create_inchi_from_geom(st_pt.atom,st_pt.geom)                        
                        prod_chemicalFormula = prod_inchi.split('S/')[1].split('/')[0]
                        prod_stereochem = ''
                        if "/t" in str(prod_inchi):
                            prod_stereochem = prod_inchi.split('/t')[1].split('/')[0]
                        prod_info = [prod_chemid, prod_chemicalFormula, prod_inchi, prod_stereochem]
                        stpt_inchis.append(prod_info)

                    inchiFile = open('inchis.log','w')
                    well0_chemid = stpt_inchis[0][0]
                    well0_chemicalFormula = stpt_inchis[0][1]
                    well0_stereochem = stpt_inchis[0][3]
                    for inchi in stpt_inchis:
                        inchiFile.write("{}\t|{}\t|{}\t|{}\n".format(inchi[0],inchi[1],inchi[2],inchi[3]))
                        prod_chemid = inchi[0]
                        prod_stereochem = inchi[3]
                        prod_chemicalFormula = inchi[1]
                        if well0_chemicalFormula == prod_chemicalFormula:
                            if str(well0_stereochem) != str(prod_stereochem):
                                logging.warning("\t\t!WARNING! Stereochemistry for product {} differs from the initial well ({}) for reaction {}".format(prod_chemid, well0_chemid, instance_name))
                    inchiFile.close()
                    '''
>>>>>>> 6914aacb
                    err = 0
                    for st_pt in obj.products:
                        chemid = st_pt.chemid
                        e, st_pt.geom = self.qc.get_qc_geom(str(st_pt.chemid) + '_well', st_pt.natom)
                        if e < 0:
                            logging.info('\tProduct optimization failed for {}, product {}'.format(instance_name,st_pt.chemid))
                            self.species.reac_ts_done[index] = -999
                            rr = -1
                        elif e != 0:
                            err = -1
                        else:
                            e2, st_pt.energy = self.qc.get_qc_energy(str(st_pt.chemid) + '_well')
                            e2, st_pt.zpe = self.qc.get_qc_zpe(str(st_pt.chemid) + '_well')
                            st_pt.characterize(dimer=0)  # not allowed to use the dimer option here
                            if chemid != st_pt.chemid:
                                # product was optimized to another structure, give warning but don't remove reaction
                                logging.info('\tb) Product optimized to other structure for {}, product {} to {}'.format(instance_name, chemid, st_pt.chemid))
                                e, st_pt.geom = self.qc.get_qc_geom(str(st_pt.chemid) + '_well', st_pt.natom)
                                if e < 0:
                                    err = -1
                    if err == 0:
                        self.species.reac_ts_done[index] = 4
                elif self.species.reac_ts_done[index] == 4:
                    # Do the TS and product optimization
                    # make a stationary point object of the ts
                    bond_mx = np.zeros((self.species.natom, self.species.natom))
                    for i in range(self.species.natom):
                        for j in range(self.species.natom):
                            bond_mx[i][j] = max(self.species.bond[i][j], obj.product_bonds[i][j])
 
                    err, geom = self.qc.get_qc_geom(instance_name, self.species.natom)
                    ts = StationaryPoint(   instance_name, self.species.charge, self.species.mult,
                                            atom=self.species.atom, geom=geom, wellorts=1)
                    err, ts.energy = self.qc.get_qc_energy(instance_name)
                    err, ts.zpe = self.qc.get_qc_zpe(instance_name)
                    ts.bond = bond_mx
                    ts.find_cycle()
                    ts.find_conf_dihedral()
                    obj.ts = ts
                    #do the ts optimization
                    obj.ts_opt = Optimize(obj.ts, self.par, self.qc)
                    obj.ts_opt.do_optimization()
          
                    #do the products optimizations
                    for st_pt in obj.products:
                        #do the products optimizations
                        #check for products of other reactions that are the same as this product
                        #in the case such products are found, use the same Optimize object for both
                        for i, inst_i in enumerate(self.species.reac_inst):
                            new = 1
                            if not i == index:
                                obj_i = self.species.reac_obj[i]
                                if self.species.reac_ts_done[i] > 3:
                                    for j, st_pt_i in enumerate(obj_i.products):
                                        if st_pt_i.chemid == st_pt.chemid:
                                            if len(obj_i.prod_opt) > j:
                                                prod_opt = obj_i.prod_opt[j]
                                                new = 0
                                                break
                        if new:
                            prod_opt = Optimize(st_pt, self.par, self.qc)
                            prod_opt.do_optimization()
                        obj.prod_opt.append(prod_opt)

                    for st_pt in obj.products:                        
                    #section where comparing products in same reaction occurs
                        if len(obj.prod_opt) > 0:
                            for j, st_pt_opt in enumerate(obj.prod_opt):
                                if st_pt.chemid == st_pt_opt.species.chemid:
                                    if len(obj.prod_opt) > j:
                                        prod_opt = obj.prod_opt[j]
                                        break

                    elog = open("energy.log", 'a')
                    for prod_opt in obj.prod_opt:
                        elog.write("prod_opt: {} |\tenergy: {}\n".format(prod_opt.species.chemid, prod_opt.species.energy))
                    elog.close()
 

                    self.species.reac_ts_done[index] = 5
                elif self.species.reac_ts_done[index] == 5:
                    #check up on the TS and product optimizations 
                    opts_done = 1
                    fails = 0
                    #check if ts is done
                    if not obj.ts_opt.shir == 1:
                        opts_done = 0
                        obj.ts_opt.do_optimization()
                    if obj.ts_opt.shigh == -999:
                        logging.info("Reaction {} ts_opt_shigh failure".format(instance_name))
                        fails = 1
                    for pr_opt in obj.prod_opt:
                        if not pr_opt.shir == 1:
                            opts_done = 0
                            pr_opt.do_optimization()
                        if pr_opt.shigh == -999:
                            logging.info("Reaction {} pr_opt_shigh failure".format(instance_name))
                            fails = 1
                    if fails:
                        self.species.reac_ts_done[index] = -999
                    elif opts_done:
                        self.species.reac_ts_done[index] = 6
                elif self.species.reac_ts_done[index] == 6:
                    #Finilize the calculations
                    
                    #continue to PES search in case a new well was found
                    if self.par.par['pes']:
                        #verify if product is monomolecular, and if it is new
                        if len(obj.products)==1:
                            st_pt = obj.prod_opt[0].species
                            chemid = st_pt.chemid
                            energy = st_pt.energy
                            well_energy = self.species.energy
                            new_barrier_threshold = self.par.par['barrier_threshold'] - (energy-well_energy)*constants.AUtoKCAL
                            dir = os.path.dirname(os.getcwd()) 
                            jobs = open(dir+'/chemids','r').read().split('\n')
                            jobs = [ji for ji in jobs]
                            if not str(chemid) in jobs:
                                #this well is new, add it to the jobs
                                while 1:
                                    try:
                                        #try to open the file and write to it
                                        pes.write_input(self.par,obj.products[0],new_barrier_threshold,dir)
                                        f = open(dir+'/chemids','a')
                                        f.write('{}\n'.format(chemid))
                                        f.close()
                                        break
                                    except IOError:
                                        #wait a second and try again
                                        time.sleep(1)
                                        pass
           
                        # copy the files of the species to an upper directory
                        frags = obj.products
                        for frag in frags:
                            filecopying.copy_to_database_folder(self.species.chemid, frag.chemid, self.qc)

                    #check for wrong number of negative frequencies
                    neg_freq = 0
                    for st_pt in obj.products:
                        if any([fi < 0. for fi in st_pt.reduced_freqs]):
                            neg_freq = 1
                    if any([fi < 0. for fi in obj.ts.reduced_freqs[1:]]): 
                        neg_freq = 1
                    
                    if neg_freq:
                        logging.info('\tFound negative frequency for ' + instance_name)
                        self.species.reac_ts_done[index] = -999
                    else:
                        #the reaction search is finished
                        self.species.reac_ts_done[index] = -1 # this is the success code
                        
                        # write a temporary pes input file
                        # remove old xval and im_extent files
                        if os.path.exists('{}_xval.txt'.format(self.species.chemid)):
                            os.remove('{}_xval.txt'.format(self.species.chemid))
                        if os.path.exists('{}_im_extent.txt'.format(self.species.chemid)):
                            os.remove('{}_im_extent.txt'.format(self.species.chemid))
                        postprocess.createPESViewerInput(self.species, self.qc, self.par)
                elif self.species.reac_ts_done[index] == -999:
                    if self.par.par['delete_intermediate_files'] == 1:
                        if not self.species.reac_obj[index].instance_name in deleted:
                            self.delete_files(self.species.reac_obj[index].instance_name)
                            deleted.append(self.species.reac_obj[index].instance_name)
                        
            alldone = 1
            for index, instance in enumerate(self.species.reac_inst):
                if any(self.species.reac_ts_done[i] >= 0 for i in range(len(self.species.reac_inst))):
                    alldone = 1
                    break 
                else: 
                    alldone = 0
            
            # write a small summary while running
            wr = 1
            if wr:
                f_out = open('kinbot_monitor.out','w')
                for index, instance in enumerate(self.species.reac_inst):
                    f_out.write('{}\t{}\t{}\n'.format(self.species.reac_ts_done[index],self.species.reac_step[index],self.species.reac_obj[index].instance_name))
                f_out.close()
            time.sleep(1)
        
        s = []
        for index, instance in enumerate(self.species.reac_inst):
            obj = self.species.reac_obj[index]
            instance_name = obj.instance_name
            # Write a summary on the combinatorial exploration
            if 'combinatorial' in instance_name:
                s.append('NAME\t' + instance_name)
                
                # Write the bonds that were broken and formed
                s.append('BROKEN_BONDS\t' + '\t'.join('[{}, {}]'.format(re[0], re[1]) for re in obj.reac))
                s.append('FORMED_BONDS\t' + '\t'.join('[{}, {}]'.format(pr[0], pr[1]) for pr in obj.prod))
                
                # Populate the ts_bond_lengths dict with the values
                # of this reaction

                if self.species.reac_ts_done[index] == -1:
                    for i in range(self.species.natom - 1):
                        for j in range(i + 1, self.species.natom):
                            if self.species.bond[i][j] != obj.product_bonds[i][j]:
                                if (self.species.bond[i][j] == 0 or
                                        obj.product_bonds[i][j] == 0):
                                    syms = []
                                    syms.append(self.species.atom[i])
                                    syms.append(self.species.atom[j])
                                    syms = ''.join(sorted(syms))
                                    dist = np.linalg.norm(obj.ts.geom[i] - obj.ts.geom[j])
                                    s.append('TS_BOND_LENGTHS\t{}\t{}'.format(syms, dist))
                # write the expected inchis
 
                s.append('EXPECTED_INCHIS\t' + '\t'.join(inchi for inchi in obj.prod_inchi))
                # get the inchis the reaction found
                if self.species.reac_ts_done[index] == -1:
                    inchis = obj.get_final_inchis()
                    s.append('FOUND_INCHIS\t' + '\t'.join(inchis))
                s.append('\n')
            with open('combinatorial.txt', 'w') as f:
                f.write('\n'.join(s) + '\n')

        logging.info("Reaction generation done!")


    def delete_files(self, name):
        # job names
        names = []
        zf = self.par.par['zf']

        names.append(name)
        names.append(name + '_high')
        names.append(name + '_IRC_F')
        names.append(name + '_IRC_R')
        names.append(name + '_IRC_F_prod')
        names.append(name + '_IRC_R_prod')
        extensions = ['chk', 'py', 'sbatch']
        
        for name in names:
            for ext in extensions:
                # delete file
                file = '.'.join([name, ext])
                try:
                    os.remove(file)
                except OSError:
                    pass<|MERGE_RESOLUTION|>--- conflicted
+++ resolved
@@ -256,45 +256,43 @@
                         for j, st_pt_j in enumerate(obj.products):
                             if st_pt_i.chemid == st_pt_j.chemid and i < j:
                                 obj.products[j] = obj.products[i]
-<<<<<<< HEAD
-
-=======
-                    '''
-                    # generate and compare inchis
-                    if len(stpt_inchis) == 0:
-                        well0_inchi = cheminfo.create_inchi_from_geom(self.species.atom,self.species.geom)                        
-                        well0_chemicalFormula = well0_inchi.split('S/')[1].split('/')[0]
-                        well0_stereochem = ''
-                        if "/t" in str(well0_inchi):
-                            well0_stereochem = well0_inchi.split('/t')[1].split('/')[0]
-                        well0_info = [self.species.chemid, well0_chemicalFormula, well0_inchi, well0_stereochem]
-                        stpt_inchis.append(well0_info)
-
-                    for st_pt in obj.products:
-                        prod_chemid = st_pt.chemid
-                        prod_inchi = cheminfo.create_inchi_from_geom(st_pt.atom,st_pt.geom)                        
-                        prod_chemicalFormula = prod_inchi.split('S/')[1].split('/')[0]
-                        prod_stereochem = ''
-                        if "/t" in str(prod_inchi):
-                            prod_stereochem = prod_inchi.split('/t')[1].split('/')[0]
-                        prod_info = [prod_chemid, prod_chemicalFormula, prod_inchi, prod_stereochem]
-                        stpt_inchis.append(prod_info)
-
-                    inchiFile = open('inchis.log','w')
-                    well0_chemid = stpt_inchis[0][0]
-                    well0_chemicalFormula = stpt_inchis[0][1]
-                    well0_stereochem = stpt_inchis[0][3]
-                    for inchi in stpt_inchis:
-                        inchiFile.write("{}\t|{}\t|{}\t|{}\n".format(inchi[0],inchi[1],inchi[2],inchi[3]))
-                        prod_chemid = inchi[0]
-                        prod_stereochem = inchi[3]
-                        prod_chemicalFormula = inchi[1]
-                        if well0_chemicalFormula == prod_chemicalFormula:
-                            if str(well0_stereochem) != str(prod_stereochem):
-                                logging.warning("\t\t!WARNING! Stereochemistry for product {} differs from the initial well ({}) for reaction {}".format(prod_chemid, well0_chemid, instance_name))
-                    inchiFile.close()
-                    '''
->>>>>>> 6914aacb
+                    try:
+                        import pybel
+                        # generate and compare inchis
+                        if len(stpt_inchis) == 0:
+                            well0_inchi = cheminfo.create_inchi_from_geom(self.species.atom,self.species.geom)                        
+                            well0_chemicalFormula = well0_inchi.split('S/')[1].split('/')[0]
+                            well0_stereochem = ''
+                            if "/t" in str(well0_inchi):
+                                well0_stereochem = well0_inchi.split('/t')[1].split('/')[0]
+                            well0_info = [self.species.chemid, well0_chemicalFormula, well0_inchi, well0_stereochem]
+                            stpt_inchis.append(well0_info)
+
+                        for st_pt in obj.products:
+                            prod_chemid = st_pt.chemid
+                            prod_inchi = cheminfo.create_inchi_from_geom(st_pt.atom,st_pt.geom)                        
+                            prod_chemicalFormula = prod_inchi.split('S/')[1].split('/')[0]
+                            prod_stereochem = ''
+                            if "/t" in str(prod_inchi):
+                                prod_stereochem = prod_inchi.split('/t')[1].split('/')[0]
+                            prod_info = [prod_chemid, prod_chemicalFormula, prod_inchi, prod_stereochem]
+                            stpt_inchis.append(prod_info)
+
+                        inchiFile = open('inchis.log','w')
+                        well0_chemid = stpt_inchis[0][0]
+                        well0_chemicalFormula = stpt_inchis[0][1]
+                        well0_stereochem = stpt_inchis[0][3]
+                        for inchi in stpt_inchis:
+                            inchiFile.write("{}\t|{}\t|{}\t|{}\n".format(inchi[0],inchi[1],inchi[2],inchi[3]))
+                            prod_chemid = inchi[0]
+                            prod_stereochem = inchi[3]
+                            prod_chemicalFormula = inchi[1]
+                            if well0_chemicalFormula == prod_chemicalFormula:
+                                if str(well0_stereochem) != str(prod_stereochem):
+                                    logging.warning("\t\t!WARNING! Stereochemistry for product {} differs from the initial well ({}) for reaction {}".format(prod_chemid, well0_chemid, instance_name))
+                        inchiFile.close()
+                    except ImportError:
+                        logging.error("Could not import pybel, inchi labels not created for stationary points")
                     err = 0
                     for st_pt in obj.products:
                         chemid = st_pt.chemid
