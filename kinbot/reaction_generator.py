import os, sys
import numpy as np
import shutil
import time
import logging
import copy

from kinbot import constants
#from kinbot import filecopying
from kinbot import pes
from kinbot import postprocess
from kinbot import reac_family
from kinbot import cheminfo
from kinbot.irc import IRC
from kinbot.optimize import Optimize
from kinbot.stationary_pt import StationaryPoint
from kinbot.molpro import Molpro
from ase.db import connect
from ase import Atoms

logger = logging.getLogger('KinBot')


class ReactionGenerator:
    """
    This class generates the reactions using the qc codes
    It builds an initial guess for the ts, runs that ts towards a saddle point
    and does IRC calculations
    """

    def __init__(self, species, par, qc, input_file):
        self.species = species
        self.par = par
        self.inp = input_file
        self.qc = qc

    def generate(self):
        """
        Creates the input for each reaction, runs them, and tests for success.
        If successful, it creates the barrier and product objects.
        It also then does the conformational search, and finally, the hindered rotor scans.
        To make the code the most efficient, all of these happen in parallel, in a sense that
        the jobs are not waiting for each other. E.g., one reaction can still be in the stage
        of TS search, while the other can be already at the hindered rotor scan. This way,
        all cores are occupied efficiently.

        The switching between the various stages are done via the reac_ts_done variable.
        0: initiate the TS search
        1: check barrier height and errors in TS, and initiates normal mode displacement test, start the irc calculations
        2: submit product optimization
        3: submit the frequency calculation
        4: do the optimization of the ts and the products
        5: follow up on the optimizations
        6: finalize calculations, check for wrong number of negative frequencies

        If at any times the calculation fails, reac_ts_done is set to -999.
        If all steps are successful, reac_ts_done is set to -1.
        """
        deleted = []
        if len(self.species.reac_inst) > 0:
            alldone = 1
        else:
            alldone = 0

        # status to see of kinbot needs to wait for the product optimizations
        # from another kinbot run, to avoid duplication of calculations
        products_waiting_status = [[] for i in self.species.reac_inst]
        count = len(self.species.reac_inst)
        frag_unique = []

        while alldone:
            for index, instance in enumerate(self.species.reac_inst):
                obj = self.species.reac_obj[index]
                # START REACTION SEARCH
                if self.species.reac_ts_done[index] == 0 and self.species.reac_step[index] == 0:
                    # verify after restart if search has failed in previous kinbot run
                    status = self.qc.check_qc(obj.instance_name)
                    if status == 'error':
                        logger.info('\tRxn search failed for {}'
                                     .format(obj.instance_name))
                        self.species.reac_ts_done[index] = -999
                if self.species.reac_type[index] == 'hom_sci' and self.species.reac_ts_done[index] == 0:  # no matter what, set to 2
                    # somewhat messy manipulation to force the new bond matrix for hom_sci
                    obj.products = StationaryPoint(f'{instance}_prod', self.species.charge, self.species.mult,
                                                   atom=self.species.atom, geom=self.species.geom, wellorts=0)
                    obj.products.characterize()
                    obj.products.bonds[0][obj.instance[0]][obj.instance[1]] = 0  # delete bond
                    obj.products.bonds[0][obj.instance[1]][obj.instance[0]] = 0  # delete bond
                    obj.products.bond[obj.instance[0]][obj.instance[1]] = 0  # delete bond
                    obj.products.bond[obj.instance[1]][obj.instance[0]] = 0  # delete bond
                    obj.product_bonds = copy.deepcopy(obj.species.bonds[0])  # the first resonance structure
                    obj.product_bonds[obj.instance[0]][obj.instance[1]] = 0  # delete bond
                    obj.product_bonds[obj.instance[1]][obj.instance[0]] = 0  # delete bond
                    self.species.reac_ts_done[index] = 2

                if self.species.reac_ts_done[index] == 0:  # ts search is ongoing
                    if obj.scan == 0:  # don't do a scan of a bond
                        if self.species.reac_step[index] == obj.max_step + 1:
                            status, freq = self.qc.get_qc_freq(obj.instance_name, self.species.natom)
                            if status == 0 and freq[0] < 0. and freq[1] > 0.:
                                self.species.reac_ts_done[index] = 1
                            elif status == 0 and freq[0] > 0.:
                                logger.info('\tRxn search failed for {}, no imaginary freq.'
                                             .format(obj.instance_name))
                                self.species.reac_ts_done[index] = -999
                            elif status == 0 and freq[1] < 0.:
                                logger.info('\tRxn search failed for {}, more than one imaginary freq.'
                                             .format(obj.instance_name))
                                self.species.reac_ts_done[index] = -999
                            elif status == -1: 
                                logger.info('\tRxn search failed for {}'
                                             .format(obj.instance_name))
                                self.species.reac_ts_done[index] = -999
                        else:
                            self.species.reac_step[index] = reac_family.carry_out_reaction(
                                                            obj, self.species.reac_step[index], self.par['qc_command'],
                                                            bimol=self.par['bimol'])
                            if self.species.reac_step[index] == -1:
                                self.species.reac_ts_done[index] = -999
                                logger.info('\tRxn search failed for {} because of 0 0 0 geometry.'
                                             .format(obj.instance_name))

                    else:  # do a bond scan
                        if self.species.reac_step[index] == self.par['scan_step'] + 1:
                            status, freq = self.qc.get_qc_freq(obj.instance_name, self.species.natom)
                            if status == 0 and freq[0] < 0. and freq[1] > 0.:
                                self.species.reac_ts_done[index] = 1
                            elif status == 0 and freq[0] > 0.:
                                logger.info('\tRxn search failed for {}, no imaginary freq.'.format(obj.instance_name))
                                self.species.reac_ts_done[index] = -999
                            elif status == 0 and freq[1] < 0.:
                                logger.info('\tRxn search failed for {}, more than one imaginary freq.'.format(obj.instance_name))
                                self.species.reac_ts_done[index] = -999
                            elif status == -1:
                                logger.info('\tRxn search using scan failed for {} in TS optimization stage.'.format(obj.instance_name))
                                self.species.reac_ts_done[index] = -999
                        else:
                            if self.species.reac_step[index] == 0:
                                self.species.reac_step[index] = reac_family.carry_out_reaction(
                                                                obj, self.species.reac_step[index], self.par['qc_command'],
                                                                bimol=self.par['bimol'])
                                if self.species.reac_step[index] == -1:
                                    self.species.reac_ts_done[index] = -999
                                    logger.info('\tRxn search failed for {} because of 0 0 0 geometry.'
                                                 .format(obj.instance_name))
                            elif self.species.reac_step[index] < self.par['scan_step']:
                                status = self.qc.check_qc(obj.instance_name)
                                if status == 'error':
                                    logger.info('\tRxn search using scan failed for {} in step {}'
                                                 .format(obj.instance_name, self.species.reac_step[index]))
                                    self.species.reac_ts_done[index] = -999
                                else:
                                    err, energy = self.qc.get_qc_energy(obj.instance_name)
                                    if err == 0:
                                        self.species.reac_scan_energy[index].append(energy)
                                        logger.debug(f'Scan energy for {obj.instance_name} in step {self.species.reac_step[index]}:')
                                        logger.debug(f'{self.species.reac_scan_energy[index][-1]} Hartree.')
                                        # need at least 3 points for a maximum
                                        if len(self.species.reac_scan_energy[index]) >= 3:
                                            ediff = np.diff(self.species.reac_scan_energy[index])
                                            if ediff[-1] < 0 and ediff[-2] > 0:  # max
                                                logger.info(f'\tMaximum found for {obj.instance_name}.')
                                                e_in_kcal = [constants.AUtoKCAL * (self.species.reac_scan_energy[index][ii] - 
                                                               self.species.reac_scan_energy[index][0]) 
                                                               for ii in range(len(self.species.reac_scan_energy[index]))]
                                                e_in_kcal = np.round(e_in_kcal, 2)
                                                logger.info(f'\tEnergies: {e_in_kcal}')
                                                logger.debug(f'Derivatives: {ediff}')
                                                self.species.reac_step[index] = self.par['scan_step']  # ending the scan
                                            if len(ediff) >= 3:
                                                if any([edf == 0 for edf in ediff[-2:]]):
                                                    logger.warning(f'Calculation failed in the bond scan of {obj.instance_name}.')
                                                    self.species.reac_ts_done[index] = -999
                                                    continue
                                                if 10. * (ediff[-3] / ediff[-2]) < (ediff[-2] / ediff[-1]):  # sudden change in slope
                                                    logger.info(f'\tSudden change in slope for for {obj.instance_name}.')
                                                    logger.info(f'\tRelative energies (kcal/mol): {self.species.reac_scan_energy[index]}')
                                                    logger.debug(f'Derivatives: {ediff}')
                                                    self.species.reac_step[index] = self.par['scan_step']  # ending the scan
                                     
                                        # scan continues, and if reached scan_step, then goes for full optimization
                                        self.species.reac_step[index] = reac_family.carry_out_reaction(
                                                                        obj, self.species.reac_step[index], self.par['qc_command'],
                                                                        bimol=self.par['bimol'])
                                        if self.species.reac_step[index] == -1:
                                            self.species.reac_ts_done[index] = -999
                                            logger.info('\tRxn search failed for {} because of 0 0 0 geometry.'
                                                         .format(obj.instance_name))
                            else:  # the last step was reached, and no max or inflection was found
                                logger.info('\tRxn search using scan failed for {}, no saddle guess found.'
                                             .format(obj.instance_name))
                                db = connect('{}/kinbot.db'.format(os.getcwd()))
                                # error line, H atom is just placeholder
                                db.write(Atoms('H'), name=obj.instance_name, data = {'status': 'error'})
                                # this is copied here so that a non-AM1 file is in place
                                shutil.copy(f'{os.getcwd()}/{self.species.chemid}_well.log', f'{os.getcwd()}/{obj.instance_name}.log')
                                self.species.reac_ts_done[index] = -999

                elif self.species.reac_ts_done[index] == 1:
                    status = self.qc.check_qc(obj.instance_name)
                    if status == 'running':
                        continue
                    elif status == 'error':
                        logger.info('\tRxn search failed (gaussian error) for {}'
                                     .format(obj.instance_name))
                        self.species.reac_ts_done[index] = -999
                    else:
                        # check the barrier height:
                        ts_energy = self.qc.get_qc_energy(obj.instance_name)[1]
                        ts_zpe = self.qc.get_qc_zpe(obj.instance_name)[1]
                        if self.species.reac_type[index] == 'R_Addition_MultipleBond':
                            ending = 'well_mp2'
                            thresh = self.par['barrier_threshold']  # need to fix for mp2 specific
                        elif self.species.reac_type[index] == 'barrierless_saddle':
                            ending = 'well_bls'
                            thresh = self.par['barrier_threshold']
                        else:
                            ending = 'well'
                            thresh = self.par['barrier_threshold']
                        sp_energy = self.qc.get_qc_energy('{}_{}'.format(str(self.species.chemid), ending))[1]
                        sp_zpe = self.qc.get_qc_zpe('{}_{}'.format(str(self.species.chemid), ending))[1]
                        try:
                            barrier = (ts_energy + ts_zpe - sp_energy - sp_zpe) * constants.AUtoKCAL
                        except TypeError:
                            logger.error(f'Faulty calculations, check or delete files for {obj.instance_name}.')
                            sys.exit(-1)
                        if barrier > thresh:
                            logger.info('\tRxn barrier too high ({0:.2f} kcal/mol) for {1}'
                                         .format(barrier, obj.instance_name))
                            self.species.reac_ts_done[index] = -999
                        else:
                            obj.irc = IRC(obj, self.par)  # TODO: this doesn't seem like a good design
                            irc_status = obj.irc.check_irc()
                            if 0 in irc_status:
                                logger.info('\tRxn barrier is {0:.2f} kcal/mol for {1}'
                                             .format(barrier, obj.instance_name))
                                # No IRC started yet, start the IRC now
                                logger.info('\tStarting IRC calculations for {}'
                                             .format(obj.instance_name))
                                obj.irc.do_irc_calculations()
                            elif irc_status[0] == 'running' or irc_status[1] == 'running':
                                continue
                            else:
                                # IRC's have successfully finished, have an error, in any case
                                # read the geometries and try to make products out of them
                                # verify which of the ircs leads back to the reactant, if any
                                prod = obj.irc.irc2stationary_pt()
                                if prod == 0:
                                    logger.info('\tNo product found for {}'.format(obj.instance_name))
                                    self.species.reac_ts_done[index] = -999
                                else:
                                    obj.products = prod
                                    obj.product_bonds = prod.bond
                                    self.species.reac_ts_done[index] = 2

                elif self.species.reac_ts_done[index] == 2:
                    if len(products_waiting_status[index]) == 0:  # not started optimization yet
                        # identify bimolecular products and wells
                        fragments, maps = obj.products.start_multi_molecular()

                        a = []  # cleaned up list of products
                        for frag in fragments:
                            a.append(frag)
                            if len(frag_unique) == 0:
                                frag_unique.append(frag)
                            elif len(frag_unique) > 0:
                                new = 1
                                for fragb in frag_unique:  # check if there is already this fragment somewhere earlier
                                    if frag.chemid == fragb.chemid:
                                        e, geom2 = self.qc.get_qc_geom(str(fragb.chemid) + '_well', fragb.natom)
                                        if e == 0:
                                            a.pop()
                                            frag = fragb
                                            a.append(frag)
                                            new = 0
                                            break
                                if new:
                                    frag_unique.append(frag)

                        obj.products_final = []

                        frag_opt_done = 0
                        for frag in a:
                            self.qc.qc_opt(frag, frag.geom)
                            e, geom2 = self.qc.get_qc_geom(str(frag.chemid) + '_well', frag.natom)
                            if e != 1:  # e == 1 means it's running
                                frag_opt_done += 1

                        if frag_opt_done == len(a):  # both fragments are done
                            for frag in a:
                                obj.products_final.append(frag)

                            # if the two fragments are identical, make them the same object
                            for i, st_pt_i in enumerate(obj.products_final):
                                for j, st_pt_j in enumerate(obj.products_final):
                                    if st_pt_i.chemid == st_pt_j.chemid and i < j:
                                        obj.products_final[j] = obj.products_final[i]

                            # print products generated by IRC
                            products = []
                            for i, st_pt in enumerate(obj.products_final):
                                products.append(st_pt.chemid)

                            products.extend([' ', ' ', ' '])
                            logger.info('\tReaction {} leads to products {} {} {}'
                                         .format(obj.instance_name, products[0], products[1], products[2]))

                            hom_sci_energy = 0
                            for i, st_pt in enumerate(obj.products_final):
                                chemid = st_pt.chemid
                                e, st_pt.geom = self.qc.get_qc_geom(str(st_pt.chemid) + '_well', st_pt.natom)
                                if e < 0:
                                    logger.info('\tProduct optimization failed for {}, product {}'
                                                 .format(obj.instance_name, st_pt.chemid))
                                    self.species.reac_ts_done[index] = -999
                                    err = -1
                                elif e != 0:
                                    err = -1
                                else:
                                    _, st_pt.energy = self.qc.get_qc_energy(str(st_pt.chemid) + '_well')
                                    _, st_pt.zpe = self.qc.get_qc_zpe(str(st_pt.chemid) + '_well')
                                    if self.species.reac_type[index] == 'hom_sci':  
                                        hom_sci_energy += st_pt.energy + st_pt.zpe
                                    st_pt.characterize()  
                                    if chemid != st_pt.chemid:
                                        obj.products_final.pop(i)
                                        newfrags, newmaps = st_pt.start_multi_molecular()  # newfrags is list of stpt obj
                                        products_waiting_status[index] = [0 for frag in newfrags]
                                        frag_chemid = []
                                        for ii, newfr in enumerate(newfrags):
                                            newfr.characterize()
                                            for prod in frag_unique:
                                                if newfr.chemid == prod.chemid:
                                                    newfrags.pop(ii)
                                                    newfr = prod
                                                    jj = ii - 1
                                                    newfrags.insert(jj, newfr)
                                            jj = ii - 1
                                            obj.products_final.insert(jj, newfr)
                                            self.qc.qc_opt(newfr, newfr.geom, 0)
                                            frag_chemid.append(newfr.chemid)
                                        if len(frag_chemid) == 1:
                                            frag_chemid.append(" ")
                                        for ii, frag in enumerate(newfrags):
                                            products_waiting_status[index][ii] = 1
                                        logger.info('\ta) Product optimized to other structure for {}'
                                                     ', product {} to {} {}'
                                                     .format(obj.instance_name, chemid, frag_chemid[0], frag_chemid[1]))

                            obj.products = []
                            for prod in obj.products_final:
                                obj.products.append(prod)
                            obj.products_final = []

                            if all([pi == 1 for pi in products_waiting_status[index]]):
                                if self.species.reac_type[index] == 'hom_sci': 
                                    hom_sci_energy = (hom_sci_energy - self.species.start_energy - self.species.start_zpe) * constants.AUtoKCAL
                                    if hom_sci_energy < self.par['barrier_threshold'] + self.par['hom_sci_threshold_add']:
                                        self.species.reac_ts_done[index] = 3
                                    else:
                                        logger.info(f'\thom_sci energy is too high at {round(hom_sci_energy, 2)} kcal/mol for {obj.instance_name}')
                                        self.species.reac_ts_done[index] = -999
                                else:
                                    self.species.reac_ts_done[index] = 3

                elif self.species.reac_ts_done[index] == 3:
                    # wait for the optimization to finish
                    # if two st_pt are the same in the products, we make them exactly identical otherwise
                    # the different ordering of the atoms causes the chemid of the second to be seemingly wrong
                    for i, st_pt_i in enumerate(obj.products):
                        for j, st_pt_j in enumerate(obj.products):
                            if st_pt_i.chemid == st_pt_j.chemid and i < j:
                                obj.products[j] = obj.products[i]

                    err = 0
                    for st_pt in obj.products:
                        chemid = st_pt.chemid
                        e, st_pt.geom = self.qc.get_qc_geom(str(st_pt.chemid) + '_well', st_pt.natom)
                        if e < 0:
                            logger.warning('Product optimization failed for {}, product {}...'
                                         .format(obj.instance_name, st_pt.chemid))
                            self.species.reac_ts_done[index] = -999
                            err = -1
                        elif e != 0:
                            err = -1
                        else:
                            _, st_pt.energy = self.qc.get_qc_energy(str(st_pt.chemid) + '_well')
                            _, st_pt.zpe = self.qc.get_qc_zpe(str(st_pt.chemid) + '_well')
                            st_pt.characterize()  
                            if chemid == self.species.chemid:
                                logger.info(f'Product in {obj.instance_name} is identical to the reactant. Reaction deleted.')
                                self.species.reac_ts_done[index] = -999 
                            elif chemid != st_pt.chemid:
                                # product was optimized to another structure, give warning but don't remove reaction
                                logger.info('\tb) Product optimized to other structure for {}'
                                             ', product {} to {}'
                                             .format(obj.instance_name, chemid, st_pt.chemid))
                                shutil.copy(f'{os.getcwd()}/{chemid}_well.log', f'{os.getcwd()}/{st_pt.chemid}_well.log')
                                e, st_pt.geom = self.qc.get_qc_geom(str(st_pt.chemid) + '_well', st_pt.natom)
                                if e < 0:
                                    err = -1
                    if err == 0:
                        self.species.reac_ts_done[index] = 4

                elif self.species.reac_ts_done[index] == 4:
                    # Do the TS and product optimization
                    # make a stationary point object of the ts
                    bond_mx = np.zeros((self.species.natom, self.species.natom), dtype=int)
                    for i in range(self.species.natom):
                        for j in range(self.species.natom):
                            bond_mx[i][j] = max(self.species.bond[i][j], obj.product_bonds[i][j])

                    if self.species.reac_type[index] != 'hom_sci':  
                        err, geom = self.qc.get_qc_geom(obj.instance_name, self.species.natom)
                        ts = StationaryPoint(obj.instance_name, self.species.charge, self.species.mult,
                                             atom=self.species.atom, geom=geom, wellorts=1)
                        err, ts.energy = self.qc.get_qc_energy(obj.instance_name)
                        err, ts.zpe = self.qc.get_qc_zpe(obj.instance_name)  
                        err, ts.freq = self.qc.get_qc_freq(obj.instance_name, self.species.natom) 
                        ts.distance_mx()
                        ts.bond = bond_mx
                        ts.find_cycle()
                        ts.find_conf_dihedral()
                        obj.ts = ts
                        # do the ts optimization
                        obj.ts_opt = Optimize(obj.ts, self.par, self.qc)
                        obj.ts_opt.do_optimization()
                    else:
                        obj.ts = copy.copy(obj.species)  # the TS will be for now the species itself
                        obj.ts.wellorts = 1

                    # do the products optimizations
                    temp_prod_opt = []  # holding the optimization objects temporarily
                    for st_pt in obj.products:
                        # do the products optimizations
                        # check for products of other reactions that are the same as this product
                        # in the case such products are found, use the same Optimize object for both
                        for i, inst_i in enumerate(self.species.reac_inst):
                            new = 1
                            if i != index:
                                obj_i = self.species.reac_obj[i]
                                if self.species.reac_ts_done[i] > 3:
                                    for j, st_pt_i in enumerate(obj_i.products):
                                        if st_pt_i.chemid == st_pt.chemid:
                                            if len(obj_i.prod_opt) > j:
                                                prod_opt = obj_i.prod_opt[j]
                                                new = 0
                                                break
                        if new:
                            prod_opt = Optimize(st_pt, self.par, self.qc)
                            prod_opt.do_optimization()
                            if prod_opt.shigh == -999: 
                                logger.info('\tRxn search failed for {}, prod_opt shigh fail for {}.'
                                             .format(obj.instance_name, prod_opt.species.chemid))
                                self.species.reac_ts_done[index] = -999
                                #break  # breaks so that other species is not looked at
                        temp_prod_opt.append(prod_opt)
                    if self.species.reac_ts_done[index] != -999:
                        for tpo in temp_prod_opt:
                            obj.prod_opt.append(tpo)

                    if self.species.reac_ts_done[index] != -999:  # so we don't reset faulty calculation
                        for st_pt in obj.products:
                            # section where comparing products in same reaction occurs
                            if len(obj.prod_opt) > 0:
                                for j, st_pt_opt in enumerate(obj.prod_opt):
                                    if st_pt.chemid == st_pt_opt.species.chemid:
                                        if len(obj.prod_opt) > j:
                                            prod_opt = obj.prod_opt[j]
                                            break

                        self.species.reac_ts_done[index] = 5

                elif self.species.reac_ts_done[index] == 5:
                    # check up on the TS and product optimizations
                    opts_done = 1
                    fails = 0
                    # check if ts is done
                    if self.species.reac_type[index] != 'hom_sci':
                        if not obj.ts_opt.shir == 1:  # last stage in optimize
                            opts_done = 0
                            obj.ts_opt.do_optimization()
                        if obj.ts_opt.shigh == -999:
                            logger.warning("Reaction {} ts_opt_shigh failure".format(obj.instance_name))
                            fails = 1
                    for pr_opt in obj.prod_opt:
                        if not pr_opt.shir == 1:
                            opts_done = 0
                            pr_opt.do_optimization()
                        if pr_opt.shigh == -999:
                            logger.warning("Reaction {} pr_opt_shigh failure".format(obj.instance_name))
                            fails = 1
                        continue
                    if fails:
                        self.species.reac_ts_done[index] = -999
                    elif opts_done:
                        self.species.reac_ts_done[index] = 6

                elif self.species.reac_ts_done[index] == 6:
                    # Finilize the calculations
                    # continue to PES search in case a new well was found
                    st_pt = obj.prod_opt[0].species
                    if self.par['pes']:
                        # verify if product is monomolecular, and if it is new
                        if len(obj.products) == 1:
                            st_pt = obj.prod_opt[0].species
                            chemid = st_pt.chemid
                            rel_en = (st_pt.energy - self.species.energy) * constants.AUtoKCAL  # energy contains ZPE! check!!
                            logger.info(f'\tProduct {obj.instance_name} energy is {np.round(rel_en, 2)} kcal/mol.')
                            new_barrier_threshold = self.par['barrier_threshold'] - rel_en 
                            dirwell = os.path.dirname(os.getcwd())
                            jobs = open(dirwell + '/chemids', 'r').read().split('\n')
                            jobs = [ji for ji in jobs]
                            if not str(chemid) in jobs:
                                # this well is new, add it to the jobs
                                while 1:
                                    try:
                                        # try to open the file and write to it
                                        pes.write_input(self.inp, obj.products[0], new_barrier_threshold, dirwell, self.par['me'])
                                        with open(dirwell + '/chemids', 'a') as f:
                                            f.write('{}\n'.format(chemid))
                                        break
                                    except IOError:
                                        # wait a second and try again
                                        time.sleep(1)
                                        pass

                        # copy the files of the species to an upper directory
                        frags = obj.products
                        #for frag in frags:
                        #    filecopying.copy_to_database_folder(self.species.chemid, frag.chemid, self.qc)

                    # check for wrong number of negative frequencies
                    neg_freq = 0
                    for st_pt in obj.products:
                        if len(st_pt.reduced_freqs):
<<<<<<< HEAD
                            if st_pt.reduced_freqs[0] <= 0. and st_pt.reduced_freqs[0] >= -1 * self.par['imagfreq_threshold']:
=======
                            if -50.0 <= st_pt.reduced_freqs[0] <= 0.:
>>>>>>> a6e2f75a
                                logger.warning(f'Found negative frequency {st_pt.reduced_freqs[0]} cm-1 for a product of {obj.instance_name}. Flipped.')
                                st_pt.reduced_freqs[0] *= -1.
                            elif st_pt.reduced_freqs[0] < -1 * self.par['imagfreq_threshold']:
                                logger.warning(f'Found negative frequency {st_pt.reduced_freqs[0]} cm-1 for a product of {obj.instance_name}.')
                                self.species.reac_ts_done[index] = -999
                                neg_freq = 1
                    if any([fi < 0. for fi in obj.ts.reduced_freqs[1:]]):
                        logger.warning('Found more than one negative frequency for ' + obj.instance_name)
                        logger.warning(obj.ts.reduced_freqs)
                        self.species.reac_ts_done[index] = -999
                        neg_freq = 1

                    if not neg_freq:
                        # the reaction search is finished
                        self.species.reac_ts_done[index] = -1  # this is the success code

                        # write a temporary pes input file
                        # remove old xval and im_extent files
                        if os.path.exists('{}_xval.txt'.format(self.species.chemid)):
                            os.remove('{}_xval.txt'.format(self.species.chemid))
                        if os.path.exists('{}_im_extent.txt'.format(self.species.chemid)):
                            os.remove('{}_im_extent.txt'.format(self.species.chemid))
                        postprocess.createPESViewerInput(self.species, self.qc, self.par)

                elif self.species.reac_ts_done[index] == -999:
                    if self.par['delete_intermediate_files'] == 1:
                        if not self.species.reac_obj[index].instance_name in deleted:
                            self.delete_files(self.species.reac_obj[index].instance_name)
                            deleted.append(self.species.reac_obj[index].instance_name)

            alldone = 1
            for index, instance in enumerate(self.species.reac_inst):
                if any(self.species.reac_ts_done[index] >= 0
                       for i in range(len(self.species.reac_inst))):
                    alldone = 1
                    break
                else:
                    alldone = 0

            # write a small summary while running
            with open('kinbot_monitor.out', 'w') as f_out:
                for index, instance in enumerate(self.species.reac_inst):
                    if self.species.reac_ts_done[index] == -1:
                        prodstring = []
                        for pp in self.species.reac_obj[index].products:
                            prodstring.append(str(pp.chemid))
                        f_out.write('{}\t{}\t{}\t{}\n'.format(self.species.reac_ts_done[index], 
                                                              self.species.reac_step[index], 
                                                              self.species.reac_obj[index].instance_name,
                                                              ' '.join(prodstring)))
                    else:
                        f_out.write('{}\t{}\t{}\n'.format(self.species.reac_ts_done[index], 
                                                          self.species.reac_step[index], 
                                                          self.species.reac_obj[index].instance_name))
            time.sleep(1)

        # Create molpro file for the BLS products
        for index, instance in enumerate(self.species.reac_inst):
            if self.species.reac_type[index] == 'barrierless_saddle':
                obj = self.species.reac_obj[index]
                if len(obj.products) == 2:
                    blsprodatom = np.append(obj.products[0].atom, obj.products[1].atom)
                    # vector connecting the centers
                    # assumed: the two structures are naturally separated at the end of the IRC
                    x0 = 0
                    y0 = 0
                    z0 = 0
                    for g in obj.products[0].geom:
                        x0 += g[0]
                        y0 += g[1]
                        z0 += g[1]
                    x0 /= obj.products[0].natom
                    y0 /= obj.products[0].natom
                    z0 /= obj.products[0].natom

                    x1 = 0
                    y1 = 0
                    z1 = 0
                    for g in obj.products[1].geom:
                        x1 += g[0]
                        y1 += g[1]
                        z1 += g[1]
                    x1 /= obj.products[1].natom
                    y1 /= obj.products[1].natom
                    z1 /= obj.products[1].natom

                    center_vec = [x1 - x0, y1 - y0, z1- z0]
                    blsprodgeom = np.append(obj.products[0].geom, obj.products[1].geom)
                    blsprodgeom = np.reshape(blsprodgeom, (-1, 3))
                    bps = list(zip(blsprodatom, blsprodgeom))
                    bps1 = [item for sublist in bps for item in sublist]
                    blsprodstruct = [item for sublist in bps1 for item in sublist]
                    blsprod = StationaryPoint('blsprod',
                                              self.par['charge'],
                                              self.par['mult'],
                                              structure=blsprodstruct)
                    blsprod.characterize()
                    molp = Molpro(blsprod, self.par)
                    molpname = '{}_prod'.format(obj.instance_name)
                    molp.create_molpro_input(bls=1, name=molpname, shift_vec=center_vec, natom1=len(obj.products[1].geom))
                    molp.create_molpro_submit(name=molpname)

        s = []
        for index, instance in enumerate(self.species.reac_inst):
            obj = self.species.reac_obj[index]
            # Write a summary on the combinatorial exploration
            if 'combinatorial' in obj.instance_name:
                s.append('NAME\t' + obj.instance_name)

                # Write the bonds that were broken and formed
                s.append('BROKEN_BONDS\t' + '\t'.join('[{}, {}]'.format(re[0], re[1]) for re in obj.reac))
                s.append('FORMED_BONDS\t' + '\t'.join('[{}, {}]'.format(pr[0], pr[1]) for pr in obj.prod))

                # Populate the ts_bond_lengths dict with the values
                # of this reaction

                if self.species.reac_ts_done[index] == -1:
                    for i in range(self.species.natom - 1):
                        for j in range(i + 1, self.species.natom):
                            if self.species.bond[i][j] != obj.product_bonds[i][j]:
                                if (self.species.bond[i][j] == 0 or obj.product_bonds[i][j] == 0):
                                    syms = []
                                    syms.append(self.species.atom[i])
                                    syms.append(self.species.atom[j])
                                    syms = ''.join(sorted(syms))
                                    dist = np.linalg.norm(obj.ts.geom[i] - obj.ts.geom[j])
                                    s.append('TS_BOND_LENGTHS\t{}\t{}'.format(syms, dist))
                # write the expected inchis

                s.append('EXPECTED_INCHIS\t' + '\t'.join(inchi for inchi in obj.prod_inchi))
                # get the inchis the reaction found
                if self.species.reac_ts_done[index] == -1:
                    inchis = obj.get_final_inchis()
                    s.append('FOUND_INCHIS\t' + '\t'.join(inchis))
                s.append('\n')
            with open('combinatorial.txt', 'w') as f:
                f.write('\n'.join(s) + '\n')

        logger.info("Reaction generation done!")

    def delete_files(self, name):
        # job names
        names = []

        names.append(name)
        names.append(name + '_high')
        names.append(name + '_IRC_F')
        names.append(name + '_IRC_R')
        names.append(name + '_IRC_F_prod')
        names.append(name + '_IRC_R_prod')
        extensions = ['chk', 'py', 'sbatch']

        for name in names:
            for ext in extensions:
                # delete file
                file = '.'.join([name, ext])
                try:
                    os.remove(file)
                except OSError:
                    pass

    def get_stereochemistry(self, atom, geom):
        inchi = cheminfo.create_inchi_from_geom(atom, geom)
        if "/t" in str(inchi):
            stereochem = inchi.split('/t')[1].split('/')[0]
        else:
            stereochem = ''
        return stereochem<|MERGE_RESOLUTION|>--- conflicted
+++ resolved
@@ -534,11 +534,7 @@
                     neg_freq = 0
                     for st_pt in obj.products:
                         if len(st_pt.reduced_freqs):
-<<<<<<< HEAD
-                            if st_pt.reduced_freqs[0] <= 0. and st_pt.reduced_freqs[0] >= -1 * self.par['imagfreq_threshold']:
-=======
-                            if -50.0 <= st_pt.reduced_freqs[0] <= 0.:
->>>>>>> a6e2f75a
+                            if -1 * self.par['imagfreq_threshold'] <= st_pt.reduced_freqs[0] <= 0.:
                                 logger.warning(f'Found negative frequency {st_pt.reduced_freqs[0]} cm-1 for a product of {obj.instance_name}. Flipped.')
                                 st_pt.reduced_freqs[0] *= -1.
                             elif st_pt.reduced_freqs[0] < -1 * self.par['imagfreq_threshold']:
