import numpy as np
import sys
import os
import copy
import time
import logging

from kinbot import constants
from kinbot import filecopying
from kinbot import geometry
from kinbot import pes
from kinbot import postprocess
from kinbot import reac_family
from kinbot.irc import IRC
from kinbot.optimize import Optimize
from kinbot.stationary_pt import StationaryPoint


class ReactionGenerator:
    """
    This class generates the reactions using the qc codes
    It builds an initial guess for the ts, runs that ts towards a saddle point
    and does IRC calculations 
    """
    
    def __init__(self,species,par,qc):
        self.species = species
        self.par = par
        self.qc = qc
    
    def generate(self):
        """ 
        Creates the input for each reaction, runs them, and tests for success.
        If successful, it creates the barrier and product objects.
        It also then does the conformational search, and finally, the hindered rotor scans.
        To make the code the most efficient, all of these happen in parallel, in a sense that
        the jobs are not waiting for each other. E.g., one reaction can still be in the stage
        of TS search, while the other can be already at the hindered rotor scan. This way, 
        all cores are occupied efficiently.

        The switching between the various stages are done via the reac_ts_done variable.
        0: initiate the TS search
        1: check barrier height and errors in TS, and initiates normal mode displacement test, start the irc calculations 
        2: submit product optimization
        3: submit the frequency calculation 
        4: do the optimization of the ts and the products
        5: follow up on the optimizations
        6: finalize calculations, check for wrong number of negative frequencies
        
        If at any times the calculation fails, reac_ts_done is set to -999.
        If all steps are successful, reac_ts_done is set to -1.
        """
        deleted = []
        if len(self.species.reac_inst) > 0:
            alldone = 1
        else: 
            alldone = 0
        
        # status to see of kinbot needs to wait for the product optimizations
        # from another kinbot run, to avoid duplication of calculations
        products_waiting_status = [[] for i in self.species.reac_inst]
        count=0
        for i in self.species.reac_inst:
             count=count+1
        all_unique_prod=[]
        frag_unique=[]
        nameUnique=[]
        while alldone:
            for index, instance in enumerate(self.species.reac_inst):
                obj = self.species.reac_obj[index]
                instance_name = obj.instance_name
                # START REACTION SEARCH
                if self.species.reac_ts_done[index] == 0 and self.species.reac_step[index] == 0:
                    #verify after restart if search has failed in previous kinbot run
                    status = self.qc.check_qc(instance_name)
                    if status == 'error' or status == 'killed':
                        logging.info('\tRxn search failed (error or killed) for {}'.format(instance_name))
                        self.species.reac_ts_done[index] = -999
                
                if self.species.reac_ts_done[index] == 0: # ts search is ongoing
                    if obj.scan == 0: #don't do a scan of a bond
                        if self.species.reac_step[index] == obj.max_step + 1:
                            status = self.qc.get_qc_freq(instance_name, self.species.natom)[0]
                            if status == 0:
                                self.species.reac_ts_done[index] = 1
                            elif status == -1:
                                logging.info('\tRxn search failed for {}'.format(instance_name))
                                self.species.reac_ts_done[index] = -999
                        else:
                            self.species.reac_step[index] = reac_family.carry_out_reaction(obj, self.species.reac_step[index], self.par.par['qc_command'])
                    
                    else: # do a bond scan
                        if self.species.reac_step[index] == self.par.par['scan_step'] + 1:
                            status = self.qc.get_qc_freq(instance_name, self.species.natom)[0]
                            if status == 0:
                                self.species.reac_ts_done[index] = 1
                            elif status == -1:
                                logging.info('\tRxn search failed for {}'.format(instance_name))
                                self.species.reac_ts_done[index] = -999
                        else:
                            if self.species.reac_step[index] == 0:
                                self.species.reac_step[index] = reac_family.carry_out_reaction(obj, self.species.reac_step[index], self.par.par['qc_command'])
                            elif self.species.reac_step[index] > 0:
                                status = self.qc.check_qc(instance_name)
                                if status == 'error' or status == 'killed':
                                    logging.info('\tRxn search failed for {}'.format(instance_name))
                                    self.species.reac_ts_done[index] = -999
                                else:
                                    err, energy = self.qc.get_qc_energy(instance_name)
                                    if err == 0:
                                        self.species.reac_scan_energy[index].append(energy)
                                        if len(self.species.reac_scan_energy[index]) > 1:
                                            if self.species.reac_scan_energy[index][-1] < self.species.reac_scan_energy[index][-2]:
                                                self.species.reac_step[index] = self.par.par['scan_step']
                                        #ts search restarted w/ next line? 
                                        self.species.reac_step[index] = reac_family.carry_out_reaction(obj, self.species.reac_step[index], self.par.par['qc_command'])

                elif self.species.reac_ts_done[index] == 1:
                    status = self.qc.check_qc(instance_name)
                    if status == 'running': continue
                    elif status == 'error': 
                        logging.info('\tRxn search failed (gaussian error) for {}'.format(instance_name))
                        self.species.reac_ts_done[index] = -999
                    else: 
                        #check the barrier height:
                        if self.species.reac_type[index] == 'R_Addition_MultipleBond':
                            sp_energy = self.qc.get_qc_energy(str(self.species.chemid) + '_well_mp2')[1]
                            barrier = (self.qc.get_qc_energy(instance_name)[1] - sp_energy) * constants.AUtoKCAL
                        else:
                            sp_energy = self.qc.get_qc_energy(str(self.species.chemid) + '_well')[1]
                            barrier = (self.qc.get_qc_energy(instance_name)[1] - sp_energy) * constants.AUtoKCAL
                        if barrier > self.par.par['barrier_threshold']:
                            logging.info('\tRxn barrier too high ({0:.2f}) for {1}'.format(barrier, instance_name))
                            self.species.reac_ts_done[index] = -999
                        else:
                            obj.irc = IRC(obj, self.par) #TODO: this doesn't seem like a good design
                            irc_status = obj.irc.check_irc()
                            if 0 in irc_status:
                                # No IRC started yet, start the IRC now
                                logging.info('\tStarting IRC calculations for {}'.format(instance_name))
                                obj.irc.do_irc_calculations()
                            elif irc_status[0] == 'running' or irc_status[1] == 'running':
                                continue
                            else: 
                                #IRC's have successfully finished, have an error or were killed, in any case
                                #read the geometries and try to make products out of them
                                #verify which of the ircs leads back to the reactant, if any
                                prod = obj.irc.irc2stationary_pt()
                                if prod == 0:
                                    logging.info('\t\tNo product found for {}'.format(instance_name))
                                    self.species.reac_ts_done[index] = -999
                                else:
                                    obj.products = prod
                                    obj.product_bonds = prod.bond
                                    self.species.reac_ts_done[index] = 2

                elif self.species.reac_ts_done[index] == 2:
                    if len(products_waiting_status[index]) == 0:
                        #identify bimolecular products and wells
                        fragments, maps = obj.products.start_multi_molecular()
                        obj.products = []

                        a=[]
                        for frag in fragments:
                            a.append(frag)
                            if len(frag_unique) == 0:
                                frag_unique.append(frag)
                            elif len(frag_unique) > 0:
                                new=1
                                for fragb in frag_unique:
                                    if frag.chemid == fragb.chemid:
                                        e, geom2 = self.qc.get_qc_geom(str(fragb.chemid) + '_well', fragb.natom)
                                        if e == 0:
                                            a.pop()
                                            frag=fragb
                                            a.append(frag)
                                            new=0
                                            break
                                if new:
                                    frag_unique.append(frag)
                        obj.products_final=[]
                        for frag in a:
                            self.qc.qc_opt(frag, frag.geom)
                            e, geom2 = self.qc.get_qc_geom(str(frag.chemid) + '_well', frag.natom)
                            obj.products_final.append(frag)
 
                        #check products make sure they are the same
                        for i, st_pt_i in enumerate(obj.products_final):
                            for j, st_pt_j in enumerate(obj.products_final):
                                if st_pt_i.chemid == st_pt_j.chemid and i < j:
                                    obj.products_final[j] = obj.products_final[i]


                    #print products generated by IRC
                    products=[] 
                    for st_pt in obj.products_final:
                        products.append(st_pt.chemid) 
                    products.extend([' ', ' ', ' ']) 
                    barrier = (self.qc.get_qc_energy(instance_name)[1] - sp_energy) * constants.AUtoKCAL
<<<<<<< HEAD
                    logging.info('\tReaction {} has a barrier of {} and lead to products {} {} {}'.format(instance_name,barrier,products[0],products[1],products[2]))
=======
                    logging.info('\tReaction {} has a barrier of {} and leads to products {} {} {}'.format(instance_name, barrier, products[0], products[1], products[2]))
>>>>>>> 4c995154
                     
                    for i, st_pt in enumerate(obj.products_final):
                        chemid = st_pt.chemid
                        e, st_pt.geom = self.qc.get_qc_geom(str(st_pt.chemid) + '_well', st_pt.natom)
                        if e < 0:
                            logging.info('\tProduct optimization failed for {}, product {}'.format(instance_name, st_pt.chemid))
                            self.species.reac_ts_done[index] = -999
                            err = -1
                        elif e != 0:
                            err = -1
                        else:
                            e2, st_pt.energy = self.qc.get_qc_energy(str(st_pt.chemid) + '_well')
                            e2, st_pt.zpe = self.qc.get_qc_zpe(str(st_pt.chemid) + '_well')
                            st_pt.characterize(0)  # not allowed to use the dimer option here
                            if chemid != st_pt.chemid:
                                obj.products_final.pop(i)
<<<<<<< HEAD
                                newfrags, newmaps = st_pt.start_multi_molecular()
                                products_waiting_status[index] = [0 for frag in newfrags]
                                fragChemid=[]
                                for i, a in enumerate(newfrags):
                                    for prod in frag_unique:
                                        if a.chemid == prod.chemid:
                                            newfrags.pop(i)
                                            a=prod
                                            j=i-1
                                            newfrags.insert(j,a)
                                    #add new frag to frag_unique somehow?
                                    j=i-1
                                    obj.products_final.insert(j,a)
                                    self.qc.qc_opt(a, a.geom, 0)
                                    fragChemid.append(a.chemid)
=======
                                newfrags, newmaps = st_pt.start_multi_molecular()  # newfrags is list of stpt obj 
                                products_waiting_status[index] = [0 for frag in newfrags]
                                fragChemid=[]
                                for i, newfr in enumerate(newfrags):
                                    for prod in frag_unique:
                                        if newfr.chemid == prod.chemid:
                                            newfrags.pop(i)
                                            newfr = prod
                                            j = i - 1
                                            newfrags.insert(j, newfr)
                                    #add new frag to frag_unique somehow?
                                    j = i - 1
                                    obj.products_final.insert(j, newfr)
                                    self.qc.qc_opt(newfr, newfr.geom, 0) 
                                    fragChemid.append(newfr.chemid)
>>>>>>> 4c995154
                                if len(fragChemid) == 1:
                                    fragChemid.append(" ")
                                for i, frag in enumerate(newfrags):
                                    products_waiting_status[index][i] = 1
                                
                                logging.info('\ta) Product optimized to other structure for {}, product {} to {} {}'.format(instance_name, chemid, fragChemid[0], fragChemid[1]))                
                    
                    obj.products=[]
                    for prod in obj.products_final:
                        obj.products.append(prod)
                    obj.products_final=[] 

                 
                    if all([pi == 1 for pi in products_waiting_status[index]]):
                        self.species.reac_ts_done[index] = 3
 
                elif self.species.reac_ts_done[index] == 3:
                    # wait for the optimization to finish 
                    # if two st_pt are the same in the products, we make them exactly identical otherwise
                    # the different ordering of the atoms causes the chemid of the second to be seemingly wrong
                    for i, st_pt_i in enumerate(obj.products):
                        for j, st_pt_j in enumerate(obj.products):
                            if st_pt_i.chemid == st_pt_j.chemid and i < j:
                                obj.products[j] = obj.products[i]
                    err = 0
                    for st_pt in obj.products:
                        chemid = st_pt.chemid
                        e, st_pt.geom = self.qc.get_qc_geom(str(st_pt.chemid) + '_well', st_pt.natom)
                        if e < 0:
                            logging.info('\tProduct optimization failed for {}, product {}'.format(instance_name,st_pt.chemid))
                            self.species.reac_ts_done[index] = -999
                            rr = -1
                        elif e != 0:
                            err = -1
                        else:
                            e2, st_pt.energy = self.qc.get_qc_energy(str(st_pt.chemid) + '_well')
                            e2, st_pt.zpe = self.qc.get_qc_zpe(str(st_pt.chemid) + '_well')
                            st_pt.characterize(0)  # not allowed to use the dimer option here
                            if chemid != st_pt.chemid:
                                # product was optimized to another structure, give warning but don't remove reaction
                                logging.info('\tb) Product optimized to other structure for {}, product {} to {}'.format(instance_name, chemid, st_pt.chemid))
                                e, st_pt.geom = self.qc.get_qc_geom(str(st_pt.chemid) + '_well', st_pt.natom)
                                if e < 0:
                                    err = -1
                    if err == 0:
                        self.species.reac_ts_done[index] = 4
                elif self.species.reac_ts_done[index] == 4:
                    # Do the TS and product optimization
                    # make a stationary point object of the ts
                    bond_mx = np.zeros((self.species.natom, self.species.natom))
                    for i in range(self.species.natom):
                        for j in range(self.species.natom):
                            bond_mx[i][j] = max(self.species.bond[i][j], obj.product_bonds[i][j])
                    err, geom = self.qc.get_qc_geom(instance_name, self.species.natom)
                    ts = StationaryPoint(   instance_name, self.species.charge, self.species.mult,
                                            atom=self.species.atom, geom=geom, wellorts=1)
                    err, ts.energy = self.qc.get_qc_energy(instance_name)
                    err, ts.zpe = self.qc.get_qc_zpe(instance_name)
                    ts.bond = bond_mx
                    ts.find_cycle()
                    ts.find_conf_dihedral()
                    obj.ts = ts
                    #do the ts optimization
                    obj.ts_opt = Optimize(obj.ts, self.par, self.qc)
                    obj.ts_opt.do_optimization()

                    #do the products optimizations
                    for st_pt in obj.products:
<<<<<<< HEAD
=======
                        #do the products optimizations
>>>>>>> 4c995154
                        #check for products of other reactions that are the same as this product
                        #in the case such products are found, use the same Optimize object for both
                        for i, inst_i in enumerate(self.species.reac_inst):
                            new = 1
                            if not i == index:
                                obj_i = self.species.reac_obj[i]
                                if self.species.reac_ts_done[i] > 3:
                                    for j, st_pt_i in enumerate(obj_i.products):
                                        if st_pt_i.chemid == st_pt.chemid:
                                            if len(obj_i.prod_opt) > j:
                                                prod_opt = obj_i.prod_opt[j]
                                                new = 0
                                                break
                        if new:
                            prod_opt = Optimize(st_pt, self.par, self.qc)
                            prod_opt.do_optimization()
                        obj.prod_opt.append(prod_opt)

                    for st_pt in obj.products:                        
                    #section where comparing products in same reaction occurs
                        if len(obj.prod_opt) > 0:
                            for j, st_pt_opt in enumerate(obj.prod_opt):
                                if st_pt.chemid == st_pt_opt.species.chemid:
                                    if len(obj.prod_opt) > j:
                                        prod_opt = obj.prod_opt[j]
                                        break

                    elog = open("energy.log", 'a')
                    for prod_opt in obj.prod_opt:
                        elog.write("prod_opt: {} |\tenergy: {}\n".format(prod_opt.species.chemid, prod_opt.species.energy))
                    elog.close()

                    self.species.reac_ts_done[index] = 5
                elif self.species.reac_ts_done[index] == 5:
                    #check up on the TS and product optimizations 
                    opts_done = 1
                    fails = 0
                    #check if ts is done
                    if not obj.ts_opt.shir == 1:
                        opts_done = 0
                        obj.ts_opt.do_optimization()
                    if obj.ts_opt.shigh == -999:
                        logging.info("Reaction {} ts_opt_shigh failure".format(instance_name))
                        fails = 1
                    for pr_opt in obj.prod_opt:
                        if not pr_opt.shir == 1:
                            opts_done = 0
                            pr_opt.do_optimization()
                        if pr_opt.shigh == -999:
                            logging.info("Reaction {} pr_opt_shigh failure".format(instance_name))
                            fails = 1
                    if fails:
                        self.species.reac_ts_done[index] = -999
                    elif opts_done:
                        self.species.reac_ts_done[index] = 6
                elif self.species.reac_ts_done[index] == 6:
                    #Finilize the calculations
                    
                    #continue to PES search in case a new well was found
                    if self.par.par['pes']:
                        #verify if product is monomolecular, and if it is new
                        if len(obj.products)==1:
                            st_pt = obj.prod_opt[0].species
                            chemid = st_pt.chemid
                            energy = st_pt.energy
                            well_energy = self.species.energy
                            new_barrier_threshold = self.par.par['barrier_threshold'] - (energy-well_energy)*constants.AUtoKCAL
                            dir = os.path.dirname(os.getcwd()) 
                            jobs = open(dir+'/chemids','r').read().split('\n')
                            jobs = [ji for ji in jobs]
                            if not str(chemid) in jobs:
                                #this well is new, add it to the jobs
                                while 1:
                                    try:
                                        #try to open the file and write to it
                                        pes.write_input(self.par,obj.products[0],new_barrier_threshold,dir)
                                        f = open(dir+'/chemids','a')
                                        f.write('{}\n'.format(chemid))
                                        f.close()
                                        break
                                    except IOError:
                                        #wait a second and try again
                                        time.sleep(1)
                                        pass
           
                        # copy the files of the species to an upper directory
                        frags = obj.products
                        for frag in frags:
                            filecopying.copy_to_database_folder(self.species.chemid, frag.chemid, self.qc)

                    #check for wrong number of negative frequencies
                    neg_freq = 0
                    for st_pt in obj.products:
                        if any([fi < 0. for fi in st_pt.reduced_freqs]):
                            neg_freq = 1
                    if any([fi < 0. for fi in obj.ts.reduced_freqs[1:]]): 
                        neg_freq = 1
                    
                    if neg_freq:
                        logging.info('\tFound negative frequency for ' + instance_name)
                        self.species.reac_ts_done[index] = -999
                    else:
                        #the reaction search is finished
                        self.species.reac_ts_done[index] = -1 # this is the success code
                        
                        # write a temporary pes input file
                        # remove old xval and im_extent files
                        if os.path.exists('{}_xval.txt'.format(self.species.chemid)):
                            os.remove('{}_xval.txt'.format(self.species.chemid))
                        if os.path.exists('{}_im_extent.txt'.format(self.species.chemid)):
                            os.remove('{}_im_extent.txt'.format(self.species.chemid))
                        postprocess.createPESViewerInput(self.species, self.qc, self.par)
                elif self.species.reac_ts_done[index] == -999:
                    if self.par.par['delete_intermediate_files'] == 1:
                        if not self.species.reac_obj[index].instance_name in deleted:
                            self.delete_files(self.species.reac_obj[index].instance_name)
                            deleted.append(self.species.reac_obj[index].instance_name)
                        
            alldone = 1
            for index, instance in enumerate(self.species.reac_inst):
                if any(self.species.reac_ts_done[i] >= 0 for i in range(len(self.species.reac_inst))):
                    alldone = 1
                    break 
                else: 
                    alldone = 0
            
            # write a small summary while running
            wr = 1
            if wr:
                f_out = open('kinbot_monitor.out','w')
                for index, instance in enumerate(self.species.reac_inst):
                    f_out.write('{}\t{}\t{}\n'.format(self.species.reac_ts_done[index],self.species.reac_step[index],self.species.reac_obj[index].instance_name))
                f_out.close()
            time.sleep(1)
        
        s = []
        for index, instance in enumerate(self.species.reac_inst):
            obj = self.species.reac_obj[index]
            instance_name = obj.instance_name
            # Write a summary on the combinatorial exploration
            if 'combinatorial' in instance_name:
                s.append('NAME\t' + instance_name)
                
                # Write the bonds that were broken and formed
                s.append('BROKEN_BONDS\t' + '\t'.join('[{}, {}]'.format(re[0], re[1]) for re in obj.reac))
                s.append('FORMED_BONDS\t' + '\t'.join('[{}, {}]'.format(pr[0], pr[1]) for pr in obj.prod))
                
                # Populate the ts_bond_lengths dict with the values
                # of this reaction
                if self.species.reac_ts_done[index] == -1:
                    for i in range(self.species.natom - 1):
                        for j in range(i + 1, self.species.natom):
                            if self.species.bond[i][j] != obj.product_bonds[i][j]:
                                if (self.species.bond[i][j] == 0 or
                                        obj.product_bonds[i][j] == 0):
                                    syms = []
                                    syms.append(self.species.atom[i])
                                    syms.append(self.species.atom[j])
                                    syms = ''.join(sorted(syms))
                                    dist = np.linalg.norm(obj.ts.geom[i] - obj.ts.geom[j])
                                    s.append('TS_BOND_LENGTHS\t{}\t{}'.format(syms, dist))
                # write the expected inchis
                s.append('EXPECTED_INCHIS\t' + '\t'.join(inchi for inchi in obj.prod_inchi))
                # get the inchis the reaction found
                if self.species.reac_ts_done[index] == -1:
                    inchis = obj.get_final_inchis()
                    s.append('FOUND_INCHIS\t' + '\t'.join(inchis))
                s.append('\n')
            with open('combinatorial.txt', 'w') as f:
                f.write('\n'.join(s) + '\n')

        logging.info("Reaction generation done!")


    def delete_files(self, name):
        # job names
        names = []
        zf = self.par.par['zf']

        names.append(name)
        names.append(name + '_high')
        names.append(name + '_IRC_F')
        names.append(name + '_IRC_R')
        names.append(name + '_IRC_F_prod')
        names.append(name + '_IRC_R_prod')
        extensions = ['chk', 'py', 'sbatch']
        
        for name in names:
            for ext in extensions:
                # delete file
                file = '.'.join([name, ext])
                try:
                    os.remove(file)
                except OSError:
                    pass<|MERGE_RESOLUTION|>--- conflicted
+++ resolved
@@ -197,11 +197,7 @@
                         products.append(st_pt.chemid) 
                     products.extend([' ', ' ', ' ']) 
                     barrier = (self.qc.get_qc_energy(instance_name)[1] - sp_energy) * constants.AUtoKCAL
-<<<<<<< HEAD
-                    logging.info('\tReaction {} has a barrier of {} and lead to products {} {} {}'.format(instance_name,barrier,products[0],products[1],products[2]))
-=======
                     logging.info('\tReaction {} has a barrier of {} and leads to products {} {} {}'.format(instance_name, barrier, products[0], products[1], products[2]))
->>>>>>> 4c995154
                      
                     for i, st_pt in enumerate(obj.products_final):
                         chemid = st_pt.chemid
@@ -218,23 +214,6 @@
                             st_pt.characterize(0)  # not allowed to use the dimer option here
                             if chemid != st_pt.chemid:
                                 obj.products_final.pop(i)
-<<<<<<< HEAD
-                                newfrags, newmaps = st_pt.start_multi_molecular()
-                                products_waiting_status[index] = [0 for frag in newfrags]
-                                fragChemid=[]
-                                for i, a in enumerate(newfrags):
-                                    for prod in frag_unique:
-                                        if a.chemid == prod.chemid:
-                                            newfrags.pop(i)
-                                            a=prod
-                                            j=i-1
-                                            newfrags.insert(j,a)
-                                    #add new frag to frag_unique somehow?
-                                    j=i-1
-                                    obj.products_final.insert(j,a)
-                                    self.qc.qc_opt(a, a.geom, 0)
-                                    fragChemid.append(a.chemid)
-=======
                                 newfrags, newmaps = st_pt.start_multi_molecular()  # newfrags is list of stpt obj 
                                 products_waiting_status[index] = [0 for frag in newfrags]
                                 fragChemid=[]
@@ -250,7 +229,6 @@
                                     obj.products_final.insert(j, newfr)
                                     self.qc.qc_opt(newfr, newfr.geom, 0) 
                                     fragChemid.append(newfr.chemid)
->>>>>>> 4c995154
                                 if len(fragChemid) == 1:
                                     fragChemid.append(" ")
                                 for i, frag in enumerate(newfrags):
@@ -319,10 +297,7 @@
 
                     #do the products optimizations
                     for st_pt in obj.products:
-<<<<<<< HEAD
-=======
                         #do the products optimizations
->>>>>>> 4c995154
                         #check for products of other reactions that are the same as this product
                         #in the case such products are found, use the same Optimize object for both
                         for i, inst_i in enumerate(self.species.reac_inst):
