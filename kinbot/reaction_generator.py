--- conflicted
+++ resolved
@@ -370,20 +370,6 @@
                                         prod_opt = obj.prod_opt[j]
                                         break
 
-<<<<<<< HEAD
-                    #energy & chirality of products
-                    elog = open("energy.log", 'a')
-                    for prod_opt in obj.prod_opt:
-                        #prod_stpt = StationaryPoint(name='prod', charge=prod_opt.species.charge, mult=prod_opt.species.mult, natom=prod_opt.species.natom, atom=prod_opt.species.atom, geom=prod_opt.species.geom)
-                        #prod_stpt.characterize()
-                        #prod_stpt.bond = prod_opt.species.bond
-                        #prod_chiral = prod_stpt.calc_chiral()
-                        #print("prod {}: {}".format(prod_opt.species.chemid, prod_chiral))
-                        elog.write("prod_opt: {} |\tenergy: {}\n".format(prod_opt.species.chemid, prod_opt.species.energy))
-                    elog.close()
-
-=======
->>>>>>> 9945f1d5
                     self.species.reac_ts_done[index] = 5
 
                 elif self.species.reac_ts_done[index] == 5:
