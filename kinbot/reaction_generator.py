--- conflicted
+++ resolved
@@ -198,13 +198,8 @@
 
                     products.extend([' ', ' ', ' '])
                     barrier = (self.qc.get_qc_energy(instance_name)[1] - sp_energy) * constants.AUtoKCAL
-<<<<<<< HEAD
-                    logging.info('\tReaction {} has a barrier of {:.2f} kcal/mol and leads to products {} {} {}'.format(instance_name,                                                                                                                                         barrier, products[0],                                                                                                                                  products[1], products[2]))
-                     
-=======
                     logging.info('\tReaction {0} has a barrier of {1:.2f} kcal/mol and leads to products {2} {3} {4}'.format(instance_name, barrier, products[0], products[1], products[2]))
-
->>>>>>> ad11d488
+                    
                     for i, st_pt in enumerate(obj.products_final):
                         chemid = st_pt.chemid
                         e, st_pt.geom = self.qc.get_qc_geom(str(st_pt.chemid) + '_well', st_pt.natom)
@@ -257,46 +252,6 @@
                         for j, st_pt_j in enumerate(obj.products):
                             if st_pt_i.chemid == st_pt_j.chemid and i < j:
                                 obj.products[j] = obj.products[i]
-<<<<<<< HEAD
-                    """
-                    try:
-                        import pybel
-                        if len(stpt_inchis) == 0:
-                            well0_inchi = cheminfo.create_inchi_from_geom(self.species.atom,self.species.geom)                        
-                            well0_chemicalFormula = well0_inchi.split('S/')[1].split('/')[0]
-                            well0_stereochem = ''
-                            if "/t" in str(well0_inchi):
-                                well0_stereochem = well0_inchi.split('/t')[1].split('/')[0]
-                                well0_info = [self.species.chemid, well0_chemicalFormula, well0_inchi, well0_stereochem]
-                                stpt_inchis.append(well0_info)
-
-                        for st_pt in obj.products:
-                            prod_chemid = st_pt.chemid
-                            prod_inchi = cheminfo.create_inchi_from_geom(st_pt.atom,st_pt.geom)                        
-                            prod_chemicalFormula = prod_inchi.split('S/')[1].split('/')[0]
-                            prod_stereochem = ''
-                            if "/t" in str(prod_inchi):
-                                prod_stereochem = prod_inchi.split('/t')[1].split('/')[0]
-                                prod_info = [prod_chemid, prod_chemicalFormula, prod_inchi, prod_stereochem]
-                                stpt_inchis.append(prod_info)
-                        #print("stpt_inchis array: {}".format(stpt_inchis))
-                        inchiFile = open('inchis.log','w')
-                        well0_chemid = stpt_inchis[0][0]
-                        well0_chemicalFormula = stpt_inchis[0][1]
-                        well0_stereochem = stpt_inchis[0][3]
-                        for inchi in stpt_inchis:
-                            inchiFile.write("{}\t|{}\t|{}\t|{}\n".format(inchi[0],inchi[1],inchi[2],inchi[3]))
-                            prod_chemid = inchi[0]
-                            prod_stereochem = inchi[3]
-                            prod_chemicalFormula = inchi[1]
-                            if well0_chemicalFormula == prod_chemicalFormula:
-                                if str(well0_stereochem) != str(prod_stereochem):
-                                    logging.warning("\t\t!WARNING! Stereochemistry for product {} differs from the initial well ({}) for reaction {}".format(prod_chemid, well0_chemid, instance_name))
-                        inchiFile.close()
-                    except ImportError:
-                        logging.error("Pybel could not be imported, inchis cannot be created")
-                    """
-=======
                     if pybelErr == 0:
                         try:
                             import pybel
@@ -336,7 +291,6 @@
                         except ImportError:
                             logging.error("Could not import pybel, inchi labels not created for stationary points")
                             pybelErr = 1
->>>>>>> ad11d488
                     err = 0
                     for st_pt in obj.products:
                         chemid = st_pt.chemid
@@ -420,19 +374,11 @@
                         #print("prod {}: {}".format(prod_opt.species.chemid, prod_chiral))
                         elog.write("prod_opt: {} |\tenergy: {}\n".format(prod_opt.species.chemid, prod_opt.species.energy))
                     elog.close()
-<<<<<<< HEAD
-                    
 
                     self.species.reac_ts_done[index] = 5
-                elif self.species.reac_ts_done[index] == 5:
-                    #check up on the TS and product optimizations 
-                    print("inside step 5")
-=======
-
-                    self.species.reac_ts_done[index] = 5
+
                 elif self.species.reac_ts_done[index] == 5:
                     # check up on the TS and product optimizations
->>>>>>> ad11d488
                     opts_done = 1
                     fails = 0
                     # check if ts is done
