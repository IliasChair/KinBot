"""
This file contains the postprocessing of the KinBot run
It includes
1. Writing a summary file with all successful and failed
reactions, including their barrier heights and which products are formed

2. Writing an input file for the PES viewer.
"""
import os
import pkg_resources
import numpy as np

from kinbot import license_message
from kinbot import constants


def creatMLInput(species, qc, par):
    """
    Create the files for the input of the Machine Learning tool
    of Ghent University.
    This input consists of the atom vectors and bond matrices of
    the reactant and all the products, and the transition state
    bond distances
    """
    dir = 'ml_input/'
    if not os.path.exists(dir):
        os.mkdir(dir)

    for index in range(len(species.reac_inst)):
        if species.reac_ts_done[index] == -1:
            obj = species.reac_obj[index]
            name = species.reac_name[index]
            if not os.path.exists(dir + name):
                os.mkdir(dir + name)
            # make the reactant file
            s = ['{}'.format(species.natom)]
            s.append(' '.join(species.atom))
            s.append('\n')
            for bi in species.bond:
                s.append(' '.join([str(bij) for bij in bi]))
            s.append('\n')
            for i in range(species.natom):
                row = []
                for j in range(species.natom):
                    d = np.linalg.norm(species.geom[i] - species.geom[j])
                    row.append('{:.2f}'.format(d))
                s.append(' '.join(row))
            s.append('\n')
            with open(dir + name + '/reactant.txt', 'w') as f:
                f.write('\n'.join(s))
            # make the product file
            s = ['{}'.format(species.natom)]
            s.append(' '.join(species.atom))
            s.append('\n')
            for bi in obj.product_bonds:
                s.append(' '.join([str(bij) for bij in bi]))
            s.append('\n')
            with open(dir + name + '/product.txt', 'w') as f:
                f.write('\n'.join(s))
            # write the ts key distances
            s = []
            for i in range(species.natom):
                row = []
                for j in range(species.natom):
                    d = 0.0
                    if species.bond[i][j] != obj.product_bonds[i][j]:
                        d = np.linalg.norm(obj.ts.geom[i] - obj.ts.geom[j])
                    row.append('{:.2f}'.format(d))
                s.append(' '.join(row))
            s.append('\n')
            with open(dir + name + '/ts.txt', 'w') as f:
                f.write('\n'.join(s))


def createSummaryFile(species, qc, par):
    """
    Create a summary file listing for each reaction
    1. whether its search was successful
    2. the barrier height
    3. the reaction name
    4. the product identifiers
    And for each homolytic scission
    1. the energy height of the products
    2. the product identifiers
    """
    # list of strings which will be put together for the output
    s = []
    # add the license message to the file
    s.append(license_message.message)
    # list of the products
    products = []
    for index in range(len(species.reac_inst)):
        if species.reac_ts_done[index] == -1:
            ts = species.reac_obj[index].ts
            if species.reac_type[index] == 'R_Addition_MultipleBond' and not par['high_level']:
                mp2_energy = qc.get_qc_energy(str(species.chemid) + '_well_mp2')[1]
                mp2_zpe = qc.get_qc_zpe(str(species.chemid) + '_well_mp2')[1]
                energy = (ts.energy + ts.zpe - mp2_energy - mp2_zpe) * constants.AUtoKCAL
            else:
                energy = (ts.energy + ts.zpe - species.energy - species.zpe) * constants.AUtoKCAL
            prod_name = ''
            name = []
            for prod in species.reac_obj[index].products:
                name.append(str(prod.chemid))
            prod_name = ' '.join(sorted(name))
            products.append(prod_name)
            s.append('SUCCESS\t{energy:.2f}\t{name}\t{prod}'.format(energy=energy,
                                                                    name=species.reac_name[index],
                                                                    prod=prod_name))
        else:
            s.append('FAILED\t\t{name}'.format(name=species.reac_name[index]))
    if species.homolytic_scissions is not None:
        for index, hs in enumerate(species.homolytic_scissions.hss):
            if hs.status == -1:
                p1 = ' '.join(sorted([str(prod.chemid) for prod in hs.products]))
                p2 = ' '.join(sorted([str(prod.species.chemid) for prod in hs.prod_opt]))
                prod_name = ' '.join(sorted([str(prod.chemid) for prod in hs.products]))
                if prod_name not in products:
                    energy = 0
                    for prod in hs.products:
<<<<<<< HEAD
                        energy += prod.energy + prod.zpe
                    energy = (energy - species.energy - species.zpe) * constants.AUtoKCAL
=======
                        energy += prod.energy
                    energy = (energy - species.energy) * constants.AUtoKCAL
>>>>>>> 9945f1d5
                    s.append('HOMOLYTIC_SCISSION\t{energy:.2f}\t{prod}'.format(energy=energy, prod=prod_name))

    # make a string out of all the lines
    s = '\n'.join(s)
    # write the string to a file
    fname = 'summary_{chemid}.out'.format(chemid=species.chemid)
    with open(fname, 'w') as f:
        f.write(s)


def createPESViewerInput(species, qc, par):
    """
    Write an input file for the PESViewer code
    """
    # make the directory for the well and bimolecular xyz files
    dir_xyz = 'xyz/'
    if not os.path.exists(dir_xyz):
        os.mkdir(dir_xyz)

    # list of the lines for the pesviewer input file
    wells = []
    # list of the names of the wells
    well_names = [str(species.chemid)]
    # make an xyz file for the initial well
    make_xyz(species.atom, species.geom, str(species.chemid), dir_xyz)
    # add the initial well to the wells list
    # use this well as point zero for the energy
    wells.append('{} 0.0'.format(species.chemid))
    well_energy = species.energy + species.zpe

    # iterate the reactions and search for single products
    # i.e. other wells on the pes
    for index in range(len(species.reac_inst)):
        if species.reac_ts_done[index] == -1:
            if len(species.reac_obj[index].prod_opt) == 1:
                st_pt = species.reac_obj[index].prod_opt[0].species
                name = str(st_pt.chemid)
                if name not in well_names:
                    make_xyz(species.atom, st_pt.geom, str(st_pt.chemid), dir_xyz)
                    energy = (st_pt.energy + st_pt.zpe - well_energy) * constants.AUtoKCAL
                    wells.append('{name} {energy:.2f}'.format(name=st_pt.chemid, energy=energy))
                    well_names.append(name)

    # list of the lines for the pesviewer input file
    bimolecs = []
    # list of the names of the bimolecular products
    bimolec_names = []
    # add the bimolecular products from the regular reactions
    for index in range(len(species.reac_inst)):
        if species.reac_ts_done[index] == -1:
            if len(species.reac_obj[index].prod_opt) > 1:
                energy = 0. - well_energy
                names = []
                for prod_opt in species.reac_obj[index].prod_opt:
                    st_pt = prod_opt.species
                    energy += st_pt.energy + st_pt.zpe
                    names.append(str(st_pt.chemid))
                name = '_'.join(sorted(names))

                for i, prod_opt in enumerate(species.reac_obj[index].prod_opt):
                    st_pt = prod_opt.species
                    pesdata = open("pesviewer_data.txt", 'a')
                    pesdata.write("Species: {}\n\tEnergy: {}\n\tZPE: {}\n".format(st_pt.chemid, st_pt.energy, st_pt.zpe))
                    pesdata.close()
                    # make twice the same file but with adifferent name
                    # TODO: is there no better way?
                    # this is for the pes viewer
                    make_xyz(st_pt.atom, st_pt.geom, name + str(i + 1), dir_xyz)
                    # this is for the rmg postprocessing
                    make_xyz(st_pt.atom, st_pt.geom, str(st_pt.chemid), dir_xyz)
                energy = energy * constants.AUtoKCAL
                if name not in bimolec_names:
                    bimolecs.append('{name} {energy:.2f}'.format(name=name, energy=energy))
                    bimolec_names.append(name)

    # add the bimolecular products form the homolytic scissions
    if species.homolytic_scissions is not None:
        for index, hs in enumerate(species.homolytic_scissions.hss):
            if hs.status == -1:
                name = '_'.join(sorted([str(prod.chemid) for prod in hs.products]))
                if name not in bimolec_names:
                    energy = 0. - well_energy
                    for st_pt in hs.products:
                        energy += st_pt.energy + st_pt.zpe
                    energy = energy * constants.AUtoKCAL
                    for i, st_pt in enumerate(hs.products):
                        # make twice the same file but with adifferent name
                        # TODO: is there no better way?
                        # first for the pes viewer
                        make_xyz(st_pt.atom, st_pt.geom, name + str(i + 1), dir_xyz)
                        # second for the rmg postprocessing
                        make_xyz(st_pt.atom, st_pt.geom, str(st_pt.chemid), dir_xyz)
                    bimolecs.append('{name} {energy:.2f}'.format(name=name, energy=energy))

    # list of the lines of the ts's
    tss = []
    # dict keeping track of the ts's
    # key: ts name
    # value: [energy,prod_names]
    ts_list = {}
    for index in range(len(species.reac_inst)):
        if species.reac_ts_done[index] == -1:
            ts = species.reac_obj[index].ts
            if species.reac_type[index] == 'R_Addition_MultipleBond' and not par['high_level']:
                we_energy = qc.get_qc_energy(str(species.chemid) + '_well_mp2')[1]
                we_zpe = qc.get_qc_zpe(str(species.chemid) + '_well_mp2')[1]
                energy = (ts.energy + ts.zpe - we_energy - we_zpe) * constants.AUtoKCAL
            else:
                energy = (ts.energy + ts.zpe - well_energy) * constants.AUtoKCAL
            name = []
            for st_pt in species.reac_obj[index].products:
                name.append(str(st_pt.chemid))
            prod_name = '_'.join(sorted(name))
            add = 1
            for t in ts_list:
                if ts_list[t][1] == prod_name and np.abs(ts_list[t][0] - energy) < 1.0:
                    add = 0
            if add:
                ts_list[species.reac_name[index]] = [energy, prod_name]
                tss.append('{ts} {energy:.2f} {react} {prod}'.format(ts=species.reac_name[index],
                                                                     energy=energy,
                                                                     react=species.chemid,
                                                                     prod=prod_name))

    # list of the lines of the homolytic scissions
    barrierless = []
    if species.homolytic_scissions is not None:
        for index, hs in enumerate(species.homolytic_scissions.hss):
            if hs.status == -1:
                prod_name = '_'.join(sorted([str(prod.chemid) for prod in hs.products]))
                if prod_name not in bimolec_names:
                    barrierless.append('{name} {react} {prod}'.format(name='b_' + str(index),
                                                                      react=species.chemid,
                                                                      prod=prod_name))
    # make strings from the different lists
    wells = '\n'.join(wells)
    bimolecs = '\n'.join(bimolecs)
    tss = '\n'.join(tss)
    barrierless = '\n'.join(barrierless)

    # write everything to a file
    fname = 'pesviewer.inp'
    template_file_path = pkg_resources.resource_filename('tpl', fname + '.tpl')
    with open(template_file_path) as template_file:
        template = template_file.read()
    template = template.format(id=species.chemid, wells=wells, bimolecs=bimolecs, ts=tss, barrierless=barrierless)
    with open(fname, 'w') as f:
        f.write(template)


def make_xyz(atoms, geom, name, dir):
    s = []
    s.append('%i\n' % len(geom))
    for index in range(len(geom)):
        s.append('%s %.6f %.6f %.6f' % (atoms[index], geom[index][0], geom[index][1], geom[index][2]))
    with open(dir + '/' + name + '.xyz', 'w') as f:
        f.write('\n'.join(s))<|MERGE_RESOLUTION|>--- conflicted
+++ resolved
@@ -118,13 +118,8 @@
                 if prod_name not in products:
                     energy = 0
                     for prod in hs.products:
-<<<<<<< HEAD
-                        energy += prod.energy + prod.zpe
-                    energy = (energy - species.energy - species.zpe) * constants.AUtoKCAL
-=======
                         energy += prod.energy
                     energy = (energy - species.energy) * constants.AUtoKCAL
->>>>>>> 9945f1d5
                     s.append('HOMOLYTIC_SCISSION\t{energy:.2f}\t{prod}'.format(energy=energy, prod=prod_name))
 
     # make a string out of all the lines
