--- conflicted
+++ resolved
@@ -270,10 +270,6 @@
                     molp.create_molpro_input()
                     molp.create_molpro_submit()
                     status, molpro_energy = molp.get_molpro_energy(self.par.par['single_point_key'])
-<<<<<<< HEAD
-
-=======
->>>>>>> 3afab949
                     if status:
                         self.species.energy = molpro_energy
                 
