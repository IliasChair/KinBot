--- conflicted
+++ resolved
@@ -29,14 +29,10 @@
     def __init__(self, species, par, qc, wait=0):
         self.species = species
         delattr(self.species, 'cycle_chain')
-<<<<<<< HEAD
-        self.species.characterize()
-=======
         if self.species.wellorts:
             self.species.characterize(bond_mx=self.species.bond)
         else:
             self.species.characterize()
->>>>>>> 4d2cb3bd
         self.par = par
         self.qc = qc
 
