import os
import copy
import logging
import time

import rmsd
import numpy as np

from kinbot import frequencies
from kinbot import geometry
from kinbot import symmetry
from kinbot.conformers import Conformers
from kinbot.hindered_rotors import HIR
from kinbot.molpro import Molpro
from kinbot.orca import Orca
from kinbot import reader_gauss, reader_qchem
from kinbot.stationary_pt import StationaryPoint
from kinbot import constants

logger = logging.getLogger('KinBot')


class Optimize:
    """
    This class does the following:

    1. Conformational search of the species
    2. High level optimization and freq calc of the species
    3. Hindered rotor scans
    4. Repeat steps 2-3 as long as lower energy structures are found
    """

    def __init__(self, species, par, qc, wait=0, just_high=False, frozen_param=None):
        """
        just_high: ony do high_level calculation
        frozen_param: list of list of atom indexes for which a bond, angle, dihed should be fixed
        """
        self.species = species

        if frozen_param == None or not isinstance(frozen_param, list):
            self.frozen_param = [[]]
        else:
            self.frozen_param = frozen_param

        try:
            delattr(self.species, 'cycle_chain')
        except AttributeError:
            logger.debug(f"{self.species.chemid} has no cycle_chain attribute "
                         f"to delete")
        if self.species.wellorts:
            self.species.characterize(bond_mx=self.species.bond)
            self.name = str(self.species.name)
        else:
            self.species.characterize()
            self.name = self.species.name
        self.par = par
        self.qc = qc
        # wait for all calculations to finish before returning
        self.wait = wait

        self.shigh = -1
        self.just_high = just_high

        if "vrc_tst_scan" in self.name:
            self.VTS = True
        else:
            self.VTS = False

        if not self.just_high:
            # status of the various parts
            # -1: not yet started
            #  0: running
            #  1: finished
            # -999:failed
            self.scycconf = -1
            self.sconf = -1
            self.shir = -1
        else:
            #Do not perform conformer search for vdW wells
            self.scycconf = 1
            self.sconf = 1
            self.shir = 1

        # restart counter: number of times the high-level and hir calculations
        # has been restarted in case a lower energy structure has been found
        self.restart = 0

        self.skip_conf_check = 0  # initialize

    def do_optimization(self):
        while 1:
            # do the conformational search
            if self.par['conformer_search'] == 1:
                if self.scycconf == -1 and self.sconf == -1:
                    logger.info('\tStarting conformational search of '
                                f'{self.name}')
                    self.species.confs = Conformers(self.species, self.par, self.qc)

                # first do the cyclic part of the molecule
                if self.scycconf == -1:
                    # start the ring conf search
                    if len(self.species.cycle_chain) > 0:
                        # there are rings in the molecule, do a search
                        self.species.confs.generate_ring_conformers(copy.deepcopy(self.species.geom))
                        # set the cyclic conf status to running
                        self.scycconf = 0
                    else:
                        # there are no rings in the molecule, continue from the current geometry
                        self.species.confs.cyc_conf_geoms = [copy.deepcopy(self.species.geom)]
                        # no ring conf search has to be done, set status to finished
                        self.scycconf = 1
                if self.scycconf == 0:
                    # ring conf search is running, check if finished
                    status, self.species.confs.cyc_conf_geoms = self.species.confs.check_ring_conformers()
                    if status:
                        # ring conf search is finished
                        self.scycconf = 1
                # first do an semi empirical optimization if requested by the user
                if self.par['semi_emp_conformer_search'] == 1:
                    logger.info('\tSemi-empirical conformer search is starting '
                                f'for {self.name}')
                    if self.ssemi_empconf == -1:
                        # semi empirical part has not started yet
                        self.species.semi_emp_confs = Conformers(self.species, self.par, self.qc, semi_emp=1)
                        for geom in self.species.confs.cyc_conf_geoms:
                            # take all the geometries from the cyclic part
                            # generate the conformers for the current geometry
                            self.species.semi_emp_confs.generate_conformers(0, geom)
                        # set conf status to running
                        self.ssemi_empconf = 0
                        if self.ssemi_empconf == 0:
                            # semi empirical conformational search is running
                            # check if the conformational search is done
                            status, lowest_conf, geom, self.semi_emp_low_energy, self.semi_emp_conformers, self.semi_emp_energies = self.species.semi_emp_confs.check_conformers(wait=self.wait)
                            if status == 1:
                                logger.info("\tSemi- empirical lowest energy "
                                            f"conformer for species {self.name}"
                                            f" is number {lowest_conf}")
                                # set conf status to finished
                                self.ssemi_empconf = 1
                else:
                    self.ssemi_empconf = 1
                if self.ssemi_empconf == 1 and self.scycconf == 1:
                    # do open chain part if cyclic (if there were any) and semi empirical (if requested) parts are done
                    if self.sconf == -1:
                        # open chain part has not started yet
                        # if semi empirical conformer were searched for, start from those, 
                        # else start from cyclic conformers
                        if self.par['semi_emp_conformer_search'] == 1:
                            self.species.confs.nconfs = 1
                            for i, geom in enumerate(self.semi_emp_conformers):
                                if (self.semi_emp_energies[i] - self.semi_emp_low_energy) * constants.AUtoKCAL < self.par['semi_emp_confomer_threshold']:
                                    self.species.confs.generate_conformers(-999, geom)
                            logger.info("\tThere are {} structures below the {} kcal/mol threshold for species {} in the semiempirical search.". \
                                         format(i, self.par['semi_emp_confomer_threshold'], self.name))
                        else:
                            print_warning = True
                            for geom in self.species.confs.cyc_conf_geoms:
                                # take all the geometries from the cyclic part
                                # generate the conformers for the current geometry
                                self.skip_conf_check = self.species.confs.generate_conformers(0, geom, print_warning=print_warning)
                                print_warning = False
                        # set conf status to running
                        self.sconf = 0
                    if self.sconf == 0:
                        # conformational search is running
                        # check if the conformational search is done
                        if self.skip_conf_check == 0 \
                                or self.par['multi_conf_tst'] \
                                or self.par['print_conf'] \
                                or self.par['calc_aie']:
                            status, lowest_conf, geom, self.species.low_energy, conformers, energies, frequency_vals, valid =\
                                    self.species.confs.check_conformers(wait=self.wait)
                            if status == 1:
                                self.species.conformer_geom, self.species.conformer_energy, \
                                        self.species.conformer_zeroenergy, \
                                        self.species.conformer_freq, self.species.conformer_index = \
                                        self.species.confs.find_unique(conformers, 
                                        energies, 
                                        frequency_vals, 
                                        valid,
                                        self.par['multi_conf_tst_temp'],
                                        self.par['multi_conf_tst_boltz'])
                                logger.info(f'\tLowest energy conformer for species {self.name} is number {lowest_conf}')
                                if self.par['multi_conf_tst'] or self.par['print_conf'] or self.par['calc_aie']:
                                    logger.info(f'\tAt {self.par["multi_conf_tst_temp"]} K '
                                                f'with {100*self.par["multi_conf_tst_boltz"]}% '
                                                f'cutoff the unique conformers for species {self.name} '
                                                f'are {self.species.conformer_index}')
                                # save lowest energy conformer as species geometry
                                self.species.geom = geom
                                # save lowest energy conformer energy
                                self.species.energy = self.species.low_energy
                                # set conf status to finished
                                self.sconf = 1
                        elif self.skip_conf_check == 1:
                            self.species.geom, self.species.energy, self.species.zpe = self.species.confs.lowest_conf_info()
                            logger.info('\tEnergy and geometry updated based on conf/{}_low file.'.format(self.name))
                            self.sconf = 1

            else:
                # no conf search necessary, set status to finished
                self.sconf = 1
            if self.sconf == 1:  # conf search is finished
                # if the conformers were already done in a previous run
                if self.par['conformer_search'] == 1 and not self.just_high:
                    status, lowest_conf, self.species.geom, self.species.low_energy, conformers, energies, frequency_vals, valid = \
                        self.species.confs.check_conformers(wait=self.wait)
                        
                while self.restart <= self.par['rotation_restart']:
                    # do the high level calculations
                    if self.par['high_level'] == 1:
                        if self.shigh == -1:
                            if self.species.wellorts:
                                name = self.species.name
                                self.qc.qc_opt_ts(self.species, self.species.geom, high_level=1)
                                if self.par['multi_conf_tst']:
                                    for ci, conindx in enumerate(self.species.conformer_index):
                                        self.qc.qc_opt_ts(self.species, 
                                                          self.species.conformer_geom[ci], 
                                                          high_level=1,
                                                          ext=f'_{str(conindx).zfill(4)}_high',
                                                          )
                            else:
                                if self.just_high:
                                    name = self.species.name
                                    if self.VTS: #Avoid caculating high points if in db
                                        status = self.qc.check_qc(self.log_name(1))
                                        if status == "normal":
                                            self.shigh = 0
                                        else:
                                            self.qc.qc_opt(self.species, self.species.geom, high_level=1, do_vdW=True, frozen_param=self.frozen_param)
                                    else:
                                        self.qc.qc_opt(self.species, self.species.geom, high_level=1, do_vdW=True)
                                else:
                                    name = self.species.chemid
                                    self.qc.qc_opt(self.species, self.species.geom, high_level=1)
                                if self.par['multi_conf_tst']:
                                    for ci, conindx in enumerate(self.species.conformer_index):
                                        self.qc.qc_opt(self.species, 
                                                       self.species.conformer_geom[ci], 
                                                       high_level=1,
                                                       ext=f'_{str(conindx).zfill(4)}_high',
                                                       )
                                if self.par['calc_aie']:
                                     for ci, conindx in enumerate(self.species.conformer_index):
                                        self.qc.qc_aie(self.species, 
                                                       self.species.conformer_geom[ci], 
                                                       ext=f'{str(conindx).zfill(4)}',
                                                       )
                                     logger.info('\tStarting AIE optimization(s) of {}'.format(name))
                            logger.info('\tStarting high level optimization(s) of {}'.format(name))
                            self.shigh = 0  # set the high status to running
                        if self.shigh == 0:
                            # high level calculation is running
                            # check if finished
                            status = self.qc.check_qc(self.log_name(1))
                            if status == 'error':
                                # found an error
                                logger.warning('High level optimization failed for {}'.format(self.name))
                                self.shigh = -999
                            elif status == 'normal':
                                self.compare_structures()  # this switches shigh to 0.5 or 1 and updates the geometry
                        if self.shigh == 0.5:  # the top one was tested already and was ok
                            stati = [0] * len(self.species.conformer_index)
                            for ci, conindx in enumerate(self.species.conformer_index):
                                status = self.qc.check_qc(self.log_name(1, conf=conindx))
                                if status == 'error':
                                    stati[ci] = 1
                                    self.species.conformer_index[ci] = -999
                                elif status == 'normal':
                                    stati[ci] = 1
                                    self.compare_structures(conf=conindx)
                            if sum(stati) == len(self.species.conformer_index):
                                self.shigh = 1
                    else:
                        # no high-level calculations necessary, set status to finished
                        self.shigh = 1
                    if self.shigh == 1:
                        # do the HIR calculation
                        if self.par['rotor_scan'] == 1 and self.par['multi_conf_tst'] != 1:
                            if self.shir == -1:
                                # hir not stated yet
                                logger.info('\tStarting hindered rotor calculations of {}'.format(self.name))
                                self.species.hir = HIR(self.species, self.qc, self.par)
                                self.species.hir.generate_hir_geoms(copy.deepcopy(self.species.geom), self.par['rigid_hir'])
                                self.shir = 0
                            if self.shir == 0:
                                # hir is running
                                # check if it is done:
                                status = self.species.hir.check_hir(wait=self.wait)
                                if status:  # Finished correctly
                                    if len(self.species.hir.hir_energies) > 0:
                                        # check if along the hir potential a structure was found with a lower energy
                                        min_en = self.species.hir.hir_energies[0][0]
                                        min_rotor = -1
                                        min_ai = -1
                                        for rotor in range(len(self.species.dihed)):
                                            for ai in range(self.species.hir.nrotation):
                                                # use a 0.1kcal/mol cutoff for numerical noise
                                                if self.species.hir.hir_energies[rotor][ai] < min_en - 1.6E-4:
                                                    min_en = self.species.hir.hir_energies[rotor][ai]
                                                    min_rotor = rotor
                                                    min_ai = ai
                                        if min_rotor > -1:
                                            self.restart += 1
                                            if self.restart < self.par['rotation_restart']:
                                                # lower energy structure found
                                                logger.warning(f'Lower energy conformer during HIR for {self.name} for rotor {min_rotor}. Restart #{self.restart}')
                                                logger.debug('Rotor: ' + str(min_rotor))
                                                logger.debug('Scan point: ' + str(min_ai))
                                                job = self.log_name(1, hir=1, r=min_rotor, s=min_ai)

                                                err, self.species.geom = self.qc.get_qc_geom(job, self.species.natom)
                                                # delete the high_level log file and the hir log files
                                                if os.path.exists(self.log_name(1) + '.log'):
                                                    logger.debug(f'Removing file {self.log_name(1)}.log')
                                                    os.remove(self.log_name(1) + '.log')
                                                for rotor in range(len(self.species.dihed)):
                                                    for ai in range(self.species.hir.nrotation):
                                                        if os.path.exists(self.log_name(1, hir=1, r=rotor, s=ai) + '.log'):
                                                            logger.debug('Removing file ' + self.log_name(1, hir=1, r=rotor, s=ai) + '.log')
                                                            os.remove(self.log_name(1, hir=1, r=rotor, s=ai)  + '.log')
                                                # set the status of high and hir back to not started
                                                self.shigh = -1
                                                self.shir = -1
                                            else:
                                                logger.warning('Lower energy conformer, but reached max restart for {}'.format(self.name))
                                                self.shir = 1
                                        else:
                                            self.shir = 1
                                    else:
                                        self.shir = 1
                                else:
                                    self.shir = 1
                        else:
                            # no hir calculations necessary, set status to finished
                            self.shir = 1
                            if self.par['multi_conf_tst'] == 1:
                                logger.debug('No rotor scans performed because multi conformer TST is requested.')
                    if not self.wait or self.shir == 1 or self.shigh == -999:
                        # break the loop if no waiting is required or
                        # if the hir calcs are done or
                        # if the high level calc failed
                        break
                    else:
                        time.sleep(1)
            if self.shir == 1:
                # finalize if no waiting is required or if the hir calcs are done
                # calculate the symmetry numbers
                symmetry.calculate_symmetry(self.species)

                # calculate the new frequencies with the internal rotations projected out
                if self.par['multi_conf_tst'] == 0 and self.par['rotor_scan']:
                    fr_file = self.log_name(self.par['high_level'])
                    hess = self.qc.read_qc_hess(fr_file, self.species.natom)
                    if self.qc.qc == 'qchem':
                        massweighted = True
                    else:
                        massweighted = False
                    self.species.kinbot_freqs, self.species.reduced_freqs = frequencies.get_frequencies(self.species, 
                                                                                                        hess, 
                                                                                                        self.species.geom, 
                                                                                                        massweighted=massweighted)
                else:
                    self.species.kinbot_freqs = self.species.freq
                    self.species.reduced_freqs = self.species.freq

                # write the L3 input and read the L3 energy, if available
                if self.par['L3_calc'] == 1:
                    if self.par['single_point_qc'] == 'molpro':
                        molp = Molpro(self.species, self.par)
                        if 'barrierless_saddle' in self.name:
                            key = self.par['barrierless_saddle_single_point_key']
                            molp.create_molpro_input(bls=1)
                        if self.VTS and self.shigh == 1: #Only create the molpro input when optimization is finished
                            molp.create_molpro_input(name=self.species.name, VTS=1)
                        else:
                            key = self.par['single_point_key']
                            molp.create_molpro_input(do_vdW=self.just_high)
                        if self.par['queuing'] != 'local':
                            molp.create_molpro_submit(do_vdW=self.just_high)
                        if not self.VTS:
                            status, molpro_energy = molp.get_molpro_energy(key, do_vdW=self.just_high)
                            if status:
                                self.species.energy = molpro_energy

                    elif self.par['single_point_qc'] == 'orca':
                        orca = Orca(self.species, self.par)
                        key = self.par['single_point_key']
                        orca.create_orca_input()
                        orca.create_orca_submit()
                        status, orca_energy = orca.get_orca_energy(key)
                        if status:
                            self.species.energy = orca_energy

                    self.delete_files()

            if self.wait:
                if self.shir == 1 or self.shigh == -999:
                    return 0
                time.sleep(1)
            else:
                return 0
            

    def delete_files(self):
        if self.par['delete_intermediate_files'] == 0:
            return 0

        extensions = ['chk', 'py', 'sbatch', 'ase', 'pbs', 'com']

        # job names
        names = []
        zf = self.par['zf']
        if self.species.wellorts:
            names.append(self.name)
            names.append(self.name + '_high')
            names.append(self.name + '_IRC_F')
            names.append(self.name + '_IRC_R')
            names.append(self.name + '_IRC_F_prod')
            names.append(self.name + '_IRC_R_prod')

            if self.par['high_level'] == 1:
                for count in range(self.species.hir.nrotation):
                    for rot_num in range(self.par['nrotation']):
                        names.append('hir/' + self.name + '_hir_' + str(count) + '_' + str(rot_num).zfill(2))
            if self.par['conformer_search'] == 1:
                for count in range(self.species.confs.conf):
                    names.append('conf/' + self.name + '_' + str(count).zfill(zf))
                for count in range(self.species.confs.cyc_conf):
                    for num in range(self.species.confs.cyc_conf_index[count]):
                        names.append('conf/' + self.name + '_r' + str(count).zfill(zf) + '_' + str(num).zfill(zf))
        else:
            names.append(self.name + '_well')
            names.append(self.name + '_well_high')
            if self.par['high_level'] == 1:
                for count in range(self.species.hir.nrotation):
                    for rot_num in range(self.par['nrotation']):
                        names.append('hir/' + self.name + '_hir_' + str(count) + '_' + str(rot_num).zfill(2))
            if self.par['conformer_search'] == 1:
                for count in range(self.species.confs.conf):
                    names.append('conf/' + self.name + '_' + str(count).zfill(zf))
                for count in range(self.species.confs.cyc_conf):
                    for num in range(self.species.confs.cyc_conf_index[count]):
                        names.append('conf/' + self.name + '_r' + str(count).zfill(zf) + '_' + str(num).zfill(zf))

        for name in names:
            for ext in extensions:
                # delete file
                file = '.'.join([name, ext])
                try:
                    os.remove(file)
                # except FileNotFoundError:
                except:
                    pass
        return 0


    def log_name(self, high, conf=-1, hir=0, r=None, s=None):
        """
        Provide base file names.
        """
        if hir == 1:
            return f'hir/{self.name}_hir_{str(r)}_{str(s).zfill(2)}'

        if conf >= 0 and high:
            return f'{self.name}_{str(conf).zfill(4)}_high'  # running in the main dir
        if conf >= 0:
            return f'conf/{self.name}_{str(conf).zfill(4)}'

        name = str(self.name)
        if not self.species.wellorts and not self.just_high:
            name += '_well'
        if high:
            name += '_high'

        return(name)


    def compare_structures(self, conf=-1):
        """
        Function to compare L1 and L2 strctures and decide is high is successful or not.
        If conf is >= 0, then we are testing for conformer number conf in the conf/ directory.
        """

        if not self.VTS:#Bypass geom_check for VTS
            # creating a species for the L2
            err, new_geom = self.qc.get_qc_geom(self.log_name(1, conf=conf), self.species.natom, wait=self.wait)
            dummy = StationaryPoint('dummy',
                                    self.species.charge,
                                    self.species.mult,
                                    atom=self.species.atom,
                                    geom=new_geom)
            dummy.bond_mx()
            dummy.calc_chemid()

            # comparing L1 and L2 geometries and imaginary mode if TS
            if self.species.wellorts:  # for TS we need reasonable geometry agreement and normal mode correlation
                if self.par['conformer_search'] == 0:
                    l1_file = self.log_name(0)  # name of the original L1 TS file
                elif self.par['multi_conf_tst'] or self.skip_conf_check == 0:
                    l1_file = self.log_name(0, conf=conf)
                else:
                    l1_file = 'conf/{}_low'.format(self.log_name(0))
                l2_file = self.log_name(1, conf=conf)
                if self.qc.qc == 'gauss':
                    imagmode = reader_gauss.read_imag_mode(l1_file, self.species.natom)
                    imagmode_high = reader_gauss.read_imag_mode(l2_file, self.species.natom)
                elif self.qc.qc == 'qchem':
                    imagmode = reader_qchem.read_imag_mode(l1_file, self.species.natom)
                    imagmode_high = reader_qchem.read_imag_mode(l2_file, self.species.natom)
                # either geom is roughly same with closely matching imaginary modes, or geometry is very close
                # maybe we need to do IRC at the high level as well...
                same_geom = ((geometry.matrix_corr(imagmode, imagmode_high) > 0.9) and \
                        (geometry.equal_geom(self.species, dummy, 0.3))) \
                        or (geometry.equal_geom(self.species, dummy, 0.15))
                if self.par['multi_conf_tst'] != 1:  # for now skipping this
                    p_coord = copy.deepcopy(self.species.geom)
                    q_coord = copy.deepcopy(dummy.geom)
                    p_atoms = self.species.atom
                    q_atoms = self.species.atom
                    p_cent = rmsd.centroid(p_coord)
                    q_cent = rmsd.centroid(q_coord)
                    p_coord -= p_cent
                    q_coord -= q_cent
                    rotation_method = rmsd.kabsch_rmsd
                    reorder_method = rmsd.reorder_brute
                    #q_review = reorder_method(p_atoms, q_atoms, p_coord, q_coord)
                    #q_coord = q_coord[q_review]
                    #q_atoms = q_atoms[q_review]
                    result_rmsd = rotation_method(p_coord, q_coord)
                    #if result_rmsd > 0.15:
                    #    same_geom = 0
                else:
                    result_rmsd = 'not done'
                logger.info(f'\t{self.name} high level rmsd: {result_rmsd:.2f}, '\
                            f'same(0.15): {geometry.equal_geom(self.species, dummy, 0.15)}, '\
                            f'corr: {geometry.matrix_corr(imagmode, imagmode_high):.2f}, '\
                            f'same: {same_geom}')
            else:
                same_geom = geometry.equal_geom(self.species, dummy, 0.1)
        else:
            same_geom = 1

        #bypass freq check for VTS for now
        if not self.VTS:
        # checking if L2 frequencies are okay
<<<<<<< HEAD
            err, fr = self.qc.get_qc_freq(self.log_name(1, conf), self.species.natom)
            if self.species.natom == 1:
                freq_ok = 1
            elif len(fr) == 1 and fr[0] == 0:
                freq_ok = 0
            elif self.species.wellorts == 0 and fr[0] > -1. * self.par['imagfreq_threshold']:
                freq_ok = 1
                if fr[0] < 0.:
                    logger.warning(f'Negative frequency {fr[0]} cm-1 detected in '
                                f'{self.name}. Flipped to {-fr[0]}.')
                    fr[0] *= -1.
            elif self.species.wellorts == 1 and fr[0] < 0. and fr[1] > 0.:
                freq_ok = 1
            else:
                freq_ok = 0
=======
        err, freq = self.qc.get_qc_freq(self.log_name(1, conf), self.species.natom)
        if self.species.natom == 1:
            freq_ok = 1
        elif len(freq) == 1 and freq[0] == 0:
            freq_ok = 0
        elif self.species.wellorts == 0 and freq[0] > -1. * self.par['imagfreq_threshold']:
            freq_ok = 1
            if freq[0] < 0.:
                logger.warning(f'Negative frequency {freq[0]} cm-1 detected in '
                               f'{self.name}. Flipped to {-freq[0]}.')
                freq[0] *= -1.
        elif self.species.wellorts == 1 \
                and not (np.count_nonzero(np.array(freq) < 0) >= 3  # Three or more imag frequencies
                         or np.count_nonzero(np.array(freq) < -1 * self.par['imagfreq_threshold']) >= 2  # More than one imaginary frequency beyond the threshold
                         or np.count_nonzero(np.array(freq) < 0) == 0):  # No imaginary frequencies:
            freq_ok = 1
>>>>>>> 16c09f21
        else:
            freq_ok = 1

        if conf == -1:
            # update properties for base structure
            if same_geom and freq_ok:
                err, self.species.geom = self.qc.get_qc_geom(self.log_name(1), self.species.natom)
                err, self.species.energy = self.qc.get_qc_energy(self.log_name(1))
                err, self.species.freq = self.qc.get_qc_freq(self.log_name(1), self.species.natom)   # TODO use fr variable
                err, self.species.zpe = self.qc.get_qc_zpe(self.log_name(1))
                if self.par['multi_conf_tst'] == 0:
                    self.shigh = 1
                else:
                    self.shigh = 0.5
            else:
                # geometry diverged to other structure
                if not same_geom:
                    logger.warning('High level optimization converged to different structure for {}, related channels are deleted.'.format(self.name))
                if not freq_ok:
                    logger.warning('Wrong number of imaginary frequencies for {}, related channels are deleted.'.format(self.name))
                self.shigh = -999
        else:
            # update property of conformers
            inx = self.species.conformer_index.index(conf) 
            if same_geom and freq_ok:
                err, self.species.conformer_geom[inx] = self.qc.get_qc_geom(self.log_name(1, conf=conf), self.species.natom)
                err, self.species.conformer_energy[inx] = self.qc.get_qc_energy(self.log_name(1, conf=conf))
                err, self.species.conformer_freq[inx] = self.qc.get_qc_freq(self.log_name(1, conf=conf), self.species.natom)   # TODO use fr variable
                err, zpe = self.qc.get_qc_zpe(self.log_name(1, conf=conf))
                self.species.conformer_zeroenergy[inx] = self.species.conformer_energy[inx] + zpe
            else:
                self.species.conformer_index[inx] = -999
                logger.warning(f'High level optimization failed for {self.log_name(1, conf=conf)}')

        return<|MERGE_RESOLUTION|>--- conflicted
+++ resolved
@@ -546,23 +546,6 @@
         #bypass freq check for VTS for now
         if not self.VTS:
         # checking if L2 frequencies are okay
-<<<<<<< HEAD
-            err, fr = self.qc.get_qc_freq(self.log_name(1, conf), self.species.natom)
-            if self.species.natom == 1:
-                freq_ok = 1
-            elif len(fr) == 1 and fr[0] == 0:
-                freq_ok = 0
-            elif self.species.wellorts == 0 and fr[0] > -1. * self.par['imagfreq_threshold']:
-                freq_ok = 1
-                if fr[0] < 0.:
-                    logger.warning(f'Negative frequency {fr[0]} cm-1 detected in '
-                                f'{self.name}. Flipped to {-fr[0]}.')
-                    fr[0] *= -1.
-            elif self.species.wellorts == 1 and fr[0] < 0. and fr[1] > 0.:
-                freq_ok = 1
-            else:
-                freq_ok = 0
-=======
         err, freq = self.qc.get_qc_freq(self.log_name(1, conf), self.species.natom)
         if self.species.natom == 1:
             freq_ok = 1
@@ -579,9 +562,8 @@
                          or np.count_nonzero(np.array(freq) < -1 * self.par['imagfreq_threshold']) >= 2  # More than one imaginary frequency beyond the threshold
                          or np.count_nonzero(np.array(freq) < 0) == 0):  # No imaginary frequencies:
             freq_ok = 1
->>>>>>> 16c09f21
-        else:
-            freq_ok = 1
+        else:
+            freq_ok = 0
 
         if conf == -1:
             # update properties for base structure
