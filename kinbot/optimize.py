from __future__ import print_function
import os
import copy
import logging
import time

from kinbot import frequencies
from kinbot import geometry
from kinbot import symmetry
from kinbot.conformers import Conformers
from kinbot.hindered_rotors import HIR
from kinbot.molpro import Molpro
from kinbot import reader_gauss
from kinbot.stationary_pt import StationaryPoint

class Optimize:
    """
    This class does the following:

    1. Conformational search of the species
    2. High level optimization and freq calc of the species
    3. Hindered rotor scans
    4. Repeat steps 2-3 as long as lower energy structures are found

    TODO: find better name for this module and class
    """

    def __init__(self, species, par, qc, wait=0):
        self.species = species
        try:
            delattr(self.species, 'cycle_chain')
        except AttributeError:
            logging.info("{} has no cycle_chain attribute to delete".format(self.species.chemid))
        if self.species.wellorts:
            self.species.characterize(bond_mx=self.species.bond)
        else:
            self.species.characterize()
        self.par = par
        self.qc = qc
        # wait for all calculations to finish before returning
        self.wait = wait
        # high level job name
        if self.species.wellorts:
            self.job_high = self.species.name + '_high'
            self.job_hir = 'hir/' + self.species.name + '_hir_'
        else:
            self.job_high = str(self.species.chemid) + '_well_high'
            self.job_hir = 'hir/' + str(self.species.chemid) + '_hir_'
        # status of the various parts
        # -1: not yet started
        #  0: running
        #  1: finished
        # -999:failed
        self.scycconf = -1
        self.sconf = -1
        self.shigh = -1
        self.shir = -1

        # restart counter: number of times the high-level and hir calculations
        # has been restarted in case a lower energy structure has been found
        self.restart = 0
        # maximum restart count
        self.max_restart = par.par['rotation_restart']

    def do_optimization(self):
        #print("start do_opt {}".format(self.species.chemid))
        while 1:
            # do the conformational search
            if self.par.par['conformer_search'] == 1:
                if self.scycconf == -1 and self.sconf == -1:
                    # conformational analysis has to be started
                    logging.info('\tStarting conformational search of {}'.format(self.species.chemid))
                    self.species.confs = Conformers(self.species, self.par, self.qc)

                # first do the cyclic part of the molecule
                if self.scycconf == -1:
                    # start the ring conf search
                    if len(self.species.cycle_chain) > 0:
                        # there are rings in the molecule, do a search
                        self.species.confs.generate_ring_conformers(copy.deepcopy(self.species.geom))
                        # set the cyclic conf status to running
                        self.scycconf = 0
                    else:
                        # there are no rings in the molecule, continue from the current geometry
                        self.species.confs.cyc_conf_geoms = [copy.deepcopy(self.species.geom)]
                        # no ring conf search has to be done, set status to finished
                        self.scycconf = 1
                if self.scycconf == 0:
                    # ring conf search is running, check if finished
                    status, self.species.confs.cyc_conf_geoms = self.species.confs.check_ring_conformers()
                    if status:
                        # ring conf search is finished
                        self.scycconf = 1
                # do the open chain part of the molecule
                if self.scycconf == 1:
                    # do open chain part if cyclic part is done
                    if self.sconf == -1:
                        # open chain part has not started yet
                        for geom in self.species.confs.cyc_conf_geoms:
                            # take all the geometries from the cyclic part
                            # generate the conformers for the current geometry
<<<<<<< HEAD
                            self.species.confs.generate_conformers(0, geom)
=======
                            self.species.semi_emp_confs.generate_conformers(0, geom)
                        # set conf status to running
                        self.ssemi_empconf = 0
                        if self.ssemi_empconf == 0:
                            # semi empirical conformational search is running
                            # check if the conformational search is done
                            status, lowest_conf, geom, self.semi_emp_low_energy, self.semi_emp_conformers, self.semi_emp_energies = self.species.semi_emp_confs.check_conformers(wait=self.wait)
                            if status == 1:
                                logging.info("semi empirical lowest energy conformer for species {} is number {}".format(self.name, lowest_conf))
                                # set conf status to finished
                                self.ssemi_empconf = 1
                else:
                    self.ssemi_empconf = 1
                if self.ssemi_empconf == 1 and self.scycconf == 1:
                    # do open chain part if cyclic (if there were any) and semi empirical (if requested) parts are done
                    if self.sconf == -1:
                        # open chain part has not started yet
                        # if semi empirical conformer were searched for, start from those, 
                        # else start from cyclic conformers
                        if self.par.par['semi_emp_conformer_search'] == 1:
                            self.species.confs.nconfs = 1
                            for i, geom in enumerate(self.semi_emp_conformers):
                                if (self.semi_emp_energies[i] - self.semi_emp_low_energy) * constants.AUtoKCAL < self.par.par['semi_emp_confomer_threshold']:
                                    self.species.confs.generate_conformers(-999, geom)
                            logging.info("There are {} structures below the {} kcal/mol threshold for species {} in the semiempirical search.". \
                                         format(i, self.par.par['semi_emp_confomer_threshold'], self.name))
                        else:
                            for geom in self.species.confs.cyc_conf_geoms:
                                # take all the geometries from the cyclic part
                                # generate the conformers for the current geometry
                                self.species.confs.generate_conformers(0, geom)
>>>>>>> 054b8ff9
                        # set conf status to running
                        self.sconf = 0
                    if self.sconf == 0:
                        # conformational search is running
                        # check if the conformational search is done
                        status, lowest_conf, geom, low_energy, conformers, energies = self.species.confs.check_conformers(wait=self.wait)
                        if status == 1:
                            if self.species.wellorts:
                                self.name = self.species.name
                            else:
                                self.name = self.species.chemid
                            logging.info("lowest energy conformer for species: {} is number {}".format(self.name, lowest_conf))
                            # save lowest energy conformer as species geometry
                            self.species.geom = geom
                            # save lowest energy conformer energy
                            self.species.energy = low_energy
                            # set conf status to finished
                            self.sconf = 1

            else:
                # no conf search necessary, set status to finished
                self.sconf = 1
            if self.sconf == 1:  # conf search is finished
                # if the conformers were already done in a previous run
                if self.par.par['conformer_search'] == 1:
                    status, lowest_conf, geom, low_energy, conformers, energies = self.species.confs.check_conformers(wait=self.wait)

                    # perform conformer check at this point
                    filteredConf = [] 
                        
                while self.restart < self.max_restart:
                    # do the high level calculations
                    if self.par.par['high_level'] == 1:
                        if self.shigh == -1:
                            if self.species.wellorts:
                                name = self.species.name
                            else:
                                name = self.species.chemid
                            # high level calculation did not start yet
                            logging.info('\tStarting high level optimization of {}'.format(name))
                            if self.species.wellorts:
                                # do the high level optimization of a ts
                                self.qc.qc_opt_ts(self.species, self.species.geom, high_level=1)
                            else:
                                # do the high level optimization of a well
                                self.qc.qc_opt(self.species, self.species.geom, high_level=1)
                            self.shigh = 0  # set the high status to running
                        if self.shigh == 0:
                            # high level calculation is running
                            # check if it is finished
                            status = self.qc.check_qc(self.job_high)
                            if status == 'error':
                                # found an error
                                logging.info('\tHigh level optimization failed for {}'.format(self.species.name))
                                self.shigh = -999
                            elif status == 'normal':
                                # finished successfully
                                err, new_geom = self.qc.get_qc_geom(self.job_high, self.species.natom, wait=self.wait)

                                if self.species.wellorts:  # for TS we need reasonable geometry agreement and normal mode correlation
                                    if self.par.par['conformer_search'] == 0:
                                        fr_file = self.fr_file_name(0)  # name of the original TS file
                                    else:
                                        fr_file = 'conf/{}_{}'.format(self.fr_file_name(0), lowest_conf)
                                    if self.qc.qc == 'gauss':
                                        imagmode = reader_gauss.read_imag_mode(fr_file, self.species.natom)
                                    fr_file = self.fr_file_name(1)
                                    if self.qc.qc == 'gauss':
                                        imagmode_high = reader_gauss.read_imag_mode(fr_file, self.species.natom)
                                    # either geom is roughly same with closely matching imaginary modes, or geometry is very close
                                    # maybe we need to do IRC at the high level as well...
                                    same_geom = ((geometry.matrix_corr(imagmode, imagmode_high) > 0.9) and \
                                            (geometry.equal_geom(self.species.bond, self.species.geom, new_geom, 0.3))) \
                                            or (geometry.equal_geom(self.species.bond, self.species.geom, new_geom, 0.15))
                                else:
                                    same_geom = geometry.equal_geom(self.species.bond, self.species.geom, new_geom, 0.1)

                                if same_geom:
                                    # geometry is as expected and normal modes are the same for TS
                                    err, self.species.geom = self.qc.get_qc_geom(self.job_high, self.species.natom)
                                    err, self.species.energy = self.qc.get_qc_energy(self.job_high)
                                    err, self.species.freq = self.qc.get_qc_freq(self.job_high, self.species.natom)
                                    err, self.species.zpe = self.qc.get_qc_zpe(self.job_high)
                                    self.shigh = 1
                                else:
                                    # geometry diverged to other structure
                                    logging.info('\tHigh level optimization converged to different structure for {}, related channels are deleted.'.format(self.species.name))
                                    self.shigh = -999
                              
                    else:
                        # no high-level calculations necessary, set status to finished
                        self.shigh = 1
                    logging.info("done with conformer search for {}".format(self.species.name))
                    if self.shigh == 1:
                        # do the HIR calculation
                        if self.par.par['rotor_scan'] == 1:
                            if self.shir == -1:
                                # hir not stated yet
                                logging.info('\tStarting hindered rotor calculations of {}'.format(self.species.name))
                                self.species.hir = HIR(self.species, self.qc, self.par)
                                self.species.hir.generate_hir_geoms(copy.deepcopy(self.species.geom))
                                self.shir = 0
                            if self.shir == 0:
                                # hir is running
                                # check if it is done:
                                status = self.species.hir.check_hir(wait=self.wait)
                                if status:
                                    if len(self.species.hir.hir_energies) > 0:
                                        # check if along the hir potential a structure was found with a lower energy
                                        min = self.species.hir.hir_energies[0][0]
                                        min_rotor = -1
                                        min_ai = -1
                                        for rotor in range(len(self.species.dihed)):
                                            for ai in range(self.species.hir.nrotation):
                                                # use a 0.1kcal/mol cutoff for numerical noise
                                                if self.species.hir.hir_energies[rotor][ai] < min - 1.6E-4:
                                                    min = self.species.hir.hir_energies[rotor][ai]
                                                    min_rotor = rotor
                                                    min_ai = ai
                                        if min_rotor > -1:
                                            self.restart += 1
                                            if self.restart < self.max_restart:
                                                # lower energy structure found
                                                logging.info('\t\tLower energy found during hindered rotor scan for {}'.format(self.species.name))
                                                logging.info('\t\tRestart number: ' + str(self.restart))
                                                logging.info('\t\tRotor: ' + str(min_rotor))
                                                logging.info('\t\tScan point: ' + str(min_ai))
                                                job = self.job_hir + str(min_rotor) + '_' + str(min_ai).zfill(2)

                                                err, self.species.geom = self.qc.get_qc_geom(job, self.species.natom)
                                                # delete the high_level log file and the hir log files
                                                if os.path.exists(self.job_high + '.log'):
                                                    # logging.info("\t\t\tRemoving file " + self.job_high + '.log')
                                                    os.remove(self.job_high + '.log')
                                                for rotor in range(len(self.species.dihed)):
                                                    for ai in range(self.species.hir.nrotation):
                                                        if os.path.exists(self.job_hir + str(rotor) + '_' + str(ai).zfill(2) + '.log'):
                                                            # logging.info("\t\t\tRemoving file " + self.job_hir + str(rotor) + '_' + str(ai).zfill(2) + '.log')
                                                            os.remove(self.job_hir + str(rotor) + '_' + str(ai).zfill(2) + '.log')
                                                # set the status of high and hir back to not started
                                                self.shigh = -1
                                                self.shir = -1
                                            else:
                                                logging.info('\t\tLower energy found, but readched max restart for {}'.format(self.species.name))
                                                self.shir = 1
                                        else:
                                            self.shir = 1
                                    else:
                                        self.shir = 1
                        else:
                            # no hir calculations necessary, set status to finished
                            self.shir = 1
                    if not self.wait or self.shir == 1 or self.shigh == -999:
                        # break the loop if no waiting is required or
                        # if the hir calcs are done or
                        # if the high level calc failed
                        break
                    else:
                        time.sleep(1)
            if self.shir == 1:
                # finalize if no waiting is required or if the hir calcs are done
                # calculate the symmetry numbers
                symmetry.calculate_symmetry(self.species)

                # calculate the new frequencies with the internal rotations projected out
                fr_file = self.species.name
                if not self.species.wellorts:
                    fr_file = str(self.species.chemid)
                    fr_file += '_well'
                if self.par.par['high_level']:
                    fr_file += '_high'
                fr_file = self.fr_file_name(self.par.par['high_level'])
                hess = self.qc.read_qc_hess(fr_file, self.species.natom)
                self.species.kinbot_freqs, self.species.reduced_freqs = frequencies.get_frequencies(self.species, hess, self.species.geom)

                # write the molpro input and read the molpro energy, if available
                if self.par.par['single_point_qc'] == 'molpro':
                    molp = Molpro(self.species, self.par)
                    if 'barrierless_saddle' in self.species.name:
                        blshere = 1
                        key = self.par.par['barrierless_saddle_single_point_key']
                    else:
                        blshere = 0
                        key = self.par.par['single_point_key']
                    molp.create_molpro_input(bls=blshere)
                    molp.create_molpro_submit()
                    status, molpro_energy = molp.get_molpro_energy(key)

                    # FIXME this might be wrong here:
                    if status:
                        self.species.energy = molpro_energy

                # delete unnecessary files
                if self.par.par['delete_intermediate_files'] == 1:
                    self.delete_files()

            if self.wait:
                if self.shir == 1 or self.shigh == -999:
                    return 0
                time.sleep(1)
            else:
                return 0
            

    def delete_files(self):
        # job names
        names = []
        zf = self.par.par['zf']
        if self.species.wellorts:
            names.append(self.species.name)
            names.append(self.species.name + '_high')
            names.append(self.species.name + '_IRC_F')
            names.append(self.species.name + '_IRC_R')
            names.append(self.species.name + '_IRC_F_prod')
            names.append(self.species.name + '_IRC_R_prod')

            if self.par.par['high_level'] == 1:
                for count in range(self.species.hir.nrotation):
                    for rot_num in range(self.par.par['nrotation']):
                        names.append('hir/' + self.species.name + '_hir_' + str(count) + '_' + str(rot_num).zfill(2))
            if self.par.par['conformer_search'] == 1:
                for count in range(self.species.confs.conf):
                    names.append('conf/' + self.species.name + '_' + str(count).zfill(zf))
                for count in range(self.species.confs.cyc_conf):
                    for num in range(self.species.confs.cyc_conf_index[count]):
                        names.append('conf/' + self.species.name + '_r' + str(count).zfill(zf) + '_' + str(num).zfill(zf))
        else:
            names.append(str(self.species.chemid) + '_well')
            names.append(str(self.species.chemid) + '_well_high')
            if self.par.par['high_level'] == 1:
                for count in range(self.species.hir.nrotation):
                    for rot_num in range(self.par.par['nrotation']):
                        names.append('hir/' + str(self.species.chemid) + '_hir_' + str(count) + '_' + str(rot_num).zfill(2))
            if self.par.par['conformer_search'] == 1:
                for count in range(self.species.confs.conf):
                    names.append('conf/' + str(self.species.chemid) + '_' + str(count).zfill(zf))
                for count in range(self.species.confs.cyc_conf):
                    for num in range(self.species.confs.cyc_conf_index[count]):
                        names.append('conf/' + self.species.name + '_r' + str(count).zfill(zf) + '_' + str(num).zfill(zf))

        extensions = ['chk', 'py', 'sbatch']

        for name in names:
            for ext in extensions:
                # delete file
                file = '.'.join([name, ext])
                try:
                    os.remove(file)
                # except FileNotFoundError:
                except:
                    pass

    def fr_file_name(self, high):
        fr_file = self.species.name
        if not self.species.wellorts:
            fr_file += '_well'
        # if self.par.par['high_level']:
        if high:
            fr_file += '_high'

        return(fr_file)<|MERGE_RESOLUTION|>--- conflicted
+++ resolved
@@ -99,9 +99,6 @@
                         for geom in self.species.confs.cyc_conf_geoms:
                             # take all the geometries from the cyclic part
                             # generate the conformers for the current geometry
-<<<<<<< HEAD
-                            self.species.confs.generate_conformers(0, geom)
-=======
                             self.species.semi_emp_confs.generate_conformers(0, geom)
                         # set conf status to running
                         self.ssemi_empconf = 0
@@ -133,7 +130,6 @@
                                 # take all the geometries from the cyclic part
                                 # generate the conformers for the current geometry
                                 self.species.confs.generate_conformers(0, geom)
->>>>>>> 054b8ff9
                         # set conf status to running
                         self.sconf = 0
                     if self.sconf == 0:
