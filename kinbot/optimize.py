--- conflicted
+++ resolved
@@ -261,19 +261,14 @@
                 # calculate the symmetry numbers
                 symmetry.calculate_symmetry(self.species)
 
-     fr_file = self.species.name
-
                 # calculate the new frequencies with the internal rotations projected out
-<<<<<<< HEAD
                 fr_file = self.species.name
                 if not self.species.wellorts:
                     fr_file = str(self.species.chemid)
                     fr_file += '_well'
                 if self.par.par['high_level']:
                         fr_file += '_high'
-=======
                 fr_file = self.fr_file_name(self.par.par['high_level'])
->>>>>>> db6d41d3
                 hess = self.qc.read_qc_hess(fr_file, self.species.natom)
                 self.species.kinbot_freqs, self.species.reduced_freqs = frequencies.get_frequencies(self.species, hess, self.species.geom)
 
