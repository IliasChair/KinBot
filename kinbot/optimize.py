from __future__ import print_function
import os
import copy
import logging
import time

from kinbot import frequencies
from kinbot import geometry
from kinbot import symmetry
from kinbot.conformers import Conformers
from kinbot.hindered_rotors import HIR
from kinbot.molpro import Molpro
from kinbot import reader_gauss, reader_qchem
from kinbot.stationary_pt import StationaryPoint
from kinbot import constants

class Optimize:
    """
    This class does the following:

    1. Conformational search of the species
    2. High level optimization and freq calc of the species
    3. Hindered rotor scans
    4. Repeat steps 2-3 as long as lower energy structures are found
    """

    def __init__(self, species, par, qc, wait=0):
        self.species = species
        try:
            delattr(self.species, 'cycle_chain')
        except AttributeError:
            logging.debug("{} has no cycle_chain attribute to delete".format(self.species.chemid))
        if self.species.wellorts:
            self.species.characterize(bond_mx=self.species.bond)
            self.name = str(self.species.name)
        else:
            self.species.characterize()
            self.name = str(self.species.chemid)
        self.par = par
        self.qc = qc
        # wait for all calculations to finish before returning
        self.wait = wait
        # high level job name
        if self.species.wellorts:
            self.job_high = self.name + '_high'
        else:
            self.job_high = self.name + '_well_high'
        self.job_hir = 'hir/' + self.name + '_hir_'
        # status of the various parts
        # -1: not yet started
        #  0: running
        #  1: finished
        # -999:failed
        self.scycconf = -1
        self.sconf = -1
        self.shigh = -1
        self.shir = -1

        # restart counter: number of times the high-level and hir calculations
        # has been restarted in case a lower energy structure has been found
        self.restart = 0
        # maximum restart count
        self.max_restart = par['rotation_restart']

        self.skip_conf_check = 0  # initialize

    def do_optimization(self):
        while 1:
            # do the conformational search
            if self.par['conformer_search'] == 1:
                if self.scycconf == -1 and self.sconf == -1:
                    logging.info('\tStarting conformational search of {}'.format(self.name))
                    self.species.confs = Conformers(self.species, self.par, self.qc)

                # first do the cyclic part of the molecule
                if self.scycconf == -1:
                    # start the ring conf search
                    if len(self.species.cycle_chain) > 0:
                        # there are rings in the molecule, do a search
                        self.species.confs.generate_ring_conformers(copy.deepcopy(self.species.geom))
                        # set the cyclic conf status to running
                        self.scycconf = 0
                    else:
                        # there are no rings in the molecule, continue from the current geometry
                        self.species.confs.cyc_conf_geoms = [copy.deepcopy(self.species.geom)]
                        # no ring conf search has to be done, set status to finished
                        self.scycconf = 1
                if self.scycconf == 0:
                    # ring conf search is running, check if finished
                    status, self.species.confs.cyc_conf_geoms = self.species.confs.check_ring_conformers()
                    if status:
                        # ring conf search is finished
                        self.scycconf = 1
                # first do an semi empirical optimization if requested by the user
                if self.par['semi_emp_conformer_search'] == 1:
                    logging.info('\tSemi-empirical conformer search is starting for {}'.format(self.name))
                    if self.ssemi_empconf == -1:
                        # semi empirical part has not started yet
                        self.species.semi_emp_confs = Conformers(self.species, self.par, self.qc, semi_emp=1)
                        for geom in self.species.confs.cyc_conf_geoms:
                            # take all the geometries from the cyclic part
                            # generate the conformers for the current geometry
                            self.species.semi_emp_confs.generate_conformers(0, geom)
                        # set conf status to running
                        self.ssemi_empconf = 0
                        if self.ssemi_empconf == 0:
                            # semi empirical conformational search is running
                            # check if the conformational search is done
                            status, lowest_conf, geom, self.semi_emp_low_energy, self.semi_emp_conformers, self.semi_emp_energies = self.species.semi_emp_confs.check_conformers(wait=self.wait)
                            if status == 1:
                                logging.info("\tSemi- empirical lowest energy conformer for species {} is number {}".format(self.name, lowest_conf))
                                # set conf status to finished
                                self.ssemi_empconf = 1
                else:
                    self.ssemi_empconf = 1
                if self.ssemi_empconf == 1 and self.scycconf == 1:
                    # do open chain part if cyclic (if there were any) and semi empirical (if requested) parts are done
                    if self.sconf == -1:
                        # open chain part has not started yet
                        # if semi empirical conformer were searched for, start from those, 
                        # else start from cyclic conformers
                        if self.par['semi_emp_conformer_search'] == 1:
                            self.species.confs.nconfs = 1
                            for i, geom in enumerate(self.semi_emp_conformers):
                                if (self.semi_emp_energies[i] - self.semi_emp_low_energy) * constants.AUtoKCAL < self.par['semi_emp_confomer_threshold']:
                                    self.species.confs.generate_conformers(-999, geom)
                            logging.info("\tThere are {} structures below the {} kcal/mol threshold for species {} in the semiempirical search.". \
                                         format(i, self.par['semi_emp_confomer_threshold'], self.name))
                        else:
                            print_warning = True
                            for geom in self.species.confs.cyc_conf_geoms:
                                # take all the geometries from the cyclic part
                                # generate the conformers for the current geometry
                                self.skip_conf_check = self.species.confs.generate_conformers(0, geom, print_warning=print_warning)
                                print_warning = False
                        # set conf status to running
                        self.sconf = 0
                    if self.sconf == 0:
                        # conformational search is running
                        # check if the conformational search is done
                        if self.skip_conf_check == 0:
                            status, lowest_conf, geom, low_energy, conformers, energies = self.species.confs.check_conformers(wait=self.wait)
                            if status == 1:
                                logging.info("\tLowest energy conformer for species {} is number {}".format(self.name, lowest_conf))
                                # save lowest energy conformer as species geometry
                                self.species.geom = geom
                                # save lowest energy conformer energy
                                self.species.energy = low_energy
                                # set conf status to finished
                                self.sconf = 1
                        elif self.skip_conf_check == 1:
                            self.species.geom, self.species.energy = self.species.confs.lowest_conf_info()
                            logging.info('\tEnergy and geometry updated based on conf/{}_low file.'.format(self.name))
                            self.sconf = 1

            else:
                # no conf search necessary, set status to finished
                self.sconf = 1
            if self.sconf == 1:  # conf search is finished
                # if the conformers were already done in a previous run
                # not clear what the purpose of these lines were
                if self.par['conformer_search'] == 1:
                    status, lowest_conf, geom, low_energy, conformers, energies = self.species.confs.check_conformers(wait=self.wait)
                        
                while self.restart <= self.max_restart:
                    # do the high level calculations
                    if self.par['high_level'] == 1:
                        if self.shigh == -1:
                            if self.species.wellorts:
                                name = self.species.name
                            else:
                                name = self.species.chemid
                            # high level calculation did not start yet
                            logging.info('\tStarting high level optimization of {}'.format(name))
                            if self.species.wellorts:
                                # do the high level optimization of a ts
                                self.qc.qc_opt_ts(self.species, self.species.geom, high_level=1)
                            else:
                                # do the high level optimization of a well
                                self.qc.qc_opt(self.species, self.species.geom, high_level=1)
                            self.shigh = 0  # set the high status to running
                        if self.shigh == 0:
                            # high level calculation is running
                            # check if it is finished
                            status = self.qc.check_qc(self.job_high)
                            if status == 'error':
                                # found an error
                                logging.warning('High level optimization failed for {}'.format(self.name))
                                self.shigh = -999
                            elif status == 'normal':
                                # finished successfully
                                err, new_geom = self.qc.get_qc_geom(self.job_high, self.species.natom, wait=self.wait)
                                temp = StationaryPoint('temp',
                                                       self.species.charge,
                                                       self.species.mult,
                                                       atom=self.species.atom,
                                                       geom=new_geom)
                                temp.bond_mx()
                                if self.species.wellorts:  # for TS we need reasonable geometry agreement and normal mode correlation
                                    if self.par['conformer_search'] == 0:
                                        fr_file = self.fr_file_name(0)  # name of the original TS file
                                    else:
                                        if self.skip_conf_check == 0: 
                                            fr_file = 'conf/{}_{}'.format(self.fr_file_name(0), lowest_conf)
                                        else:
                                            fr_file = 'conf/{}_low'.format(self.fr_file_name(0))
                                    if self.qc.qc == 'gauss':
                                        imagmode = reader_gauss.read_imag_mode(fr_file, self.species.natom)
                                    elif self.qc.qc == 'qchem':
                                        imagmode = reader_qchem.read_imag_mode(fr_file, self.species.natom)
                                    fr_file = self.fr_file_name(1)
                                    if self.qc.qc == 'gauss':
                                        imagmode_high = reader_gauss.read_imag_mode(fr_file, self.species.natom)
                                    elif self.qc.qc == 'qchem':
                                        imagmode_high = reader_qchem.read_imag_mode(fr_file, self.species.natom)
                                    # either geom is roughly same with closely matching imaginary modes, or geometry is very close
                                    # maybe we need to do IRC at the high level as well...
                                    same_geom = ((geometry.matrix_corr(imagmode, imagmode_high) > 0.9) and \
                                            (geometry.equal_geom(self.species, temp, 0.3))) \
                                            or (geometry.equal_geom(self.species, temp, 0.15))
                                else:
                                    same_geom = geometry.equal_geom(self.species, temp, 0.1)

                                err, fr = self.qc.get_qc_freq(self.job_high, self.species.natom)
                                if self.species.natom == 1:
                                    freq_ok = 1
                                elif len(fr) == 1 and fr[0] == 0:
                                    freq_ok = 0
                                elif self.species.wellorts == 0 and fr[0] > -50.:
                                    freq_ok = 1
<<<<<<< HEAD
                                elif self.species.wellorts == 0 and fr[0] > -50:
                                    fr[0] = -fr[0]
                                    logging.warning("Found a negative frequency with an absolute value smaller than 50 "
                                                    "cm-1. Flipping its value to be positive.")
                                    freq_ok = 1
=======
                                    if fr[0] < 0.:
                                        fr[0] *= -1.
                                        logging.warning(f'Negative frequency {fr[0]} detected in {self.name}. Flipped.')
>>>>>>> df7c4add
                                elif self.species.wellorts == 1 and fr[0] < 0. and fr[1] > 0.:
                                    freq_ok = 1
                                else:
                                    freq_ok = 0
                                if same_geom and freq_ok:
                                    # geometry is as expected and normal modes are the same for TS
                                    err, self.species.geom = self.qc.get_qc_geom(self.job_high, self.species.natom)
                                    err, self.species.energy = self.qc.get_qc_energy(self.job_high)
                                    err, self.species.freq = self.qc.get_qc_freq(self.job_high, self.species.natom)   # TODO use fr variable
                                    err, self.species.zpe = self.qc.get_qc_zpe(self.job_high)
                                    self.shigh = 1
                                else:
                                    # geometry diverged to other structure
                                    if not same_geom:
                                        logging.warning('High level optimization converged to different structure for {}, related channels are deleted.'.format(self.name))
                                    if not freq_ok:
                                        logging.warning('Wrong number of imaginary frequencies for {}, related channels are deleted.'.format(self.name))
                                    self.shigh = -999
                              
                    else:
                        # no high-level calculations necessary, set status to finished
                        self.shigh = 1
                    if self.shigh == 1:
                        # do the HIR calculation
                        if self.par['rotor_scan'] == 1:
                            if self.shir == -1:
                                # hir not stated yet
                                logging.info('\tStarting hindered rotor calculations of {}'.format(self.name))
                                self.species.hir = HIR(self.species, self.qc, self.par)
                                self.species.hir.generate_hir_geoms(copy.deepcopy(self.species.geom), self.par['rigid_hir'])
                                self.shir = 0
                            if self.shir == 0:
                                # hir is running
                                # check if it is done:
                                status = self.species.hir.check_hir(wait=self.wait)
                                if status:
                                    if len(self.species.hir.hir_energies) > 0:
                                        # check if along the hir potential a structure was found with a lower energy
                                        min_en = self.species.hir.hir_energies[0][0]
                                        min_rotor = -1
                                        min_ai = -1
                                        for rotor in range(len(self.species.dihed)):
                                            for ai in range(self.species.hir.nrotation):
                                                # use a 0.1kcal/mol cutoff for numerical noise
                                                if self.species.hir.hir_energies[rotor][ai] < min_en - 1.6E-4:
                                                    min_en = self.species.hir.hir_energies[rotor][ai]
                                                    min_rotor = rotor
                                                    min_ai = ai
                                        if min_rotor > -1:
                                            self.restart += 1
                                            if self.restart < self.max_restart:
                                                # lower energy structure found
                                                logging.warning('Lower energy conformer during HIR for {}. Restart #{}'.format(self.name, str(self.restart)))
                                                logging.debug('Rotor: ' + str(min_rotor))
                                                logging.debug('Scan point: ' + str(min_ai))
                                                job = self.job_hir + str(min_rotor) + '_' + str(min_ai).zfill(2)

                                                err, self.species.geom = self.qc.get_qc_geom(job, self.species.natom)
                                                # delete the high_level log file and the hir log files
                                                if os.path.exists(self.job_high + '.log'):
                                                    logging.debug("Removing file " + self.job_high + '.log')
                                                    os.remove(self.job_high + '.log')
                                                for rotor in range(len(self.species.dihed)):
                                                    for ai in range(self.species.hir.nrotation):
                                                        if os.path.exists(self.job_hir + str(rotor) + '_' + str(ai).zfill(2) + '.log'):
                                                            logging.debug("Removing file " + self.job_hir + str(rotor) + '_' + str(ai).zfill(2) + '.log')
                                                            os.remove(self.job_hir + str(rotor) + '_' + str(ai).zfill(2) + '.log')
                                                # set the status of high and hir back to not started
                                                self.shigh = -1
                                                self.shir = -1
                                            else:
                                                logging.warning('Lower energy conformer, but readched max restart for {}'.format(self.name))
                                                self.shir = 1
                                        else:
                                            self.shir = 1
                                    else:
                                        self.shir = 1
                        else:
                            # no hir calculations necessary, set status to finished
                            self.shir = 1
                    if not self.wait or self.shir == 1 or self.shigh == -999:
                        # break the loop if no waiting is required or
                        # if the hir calcs are done or
                        # if the high level calc failed
                        break
                    else:
                        time.sleep(1)
            if self.shir == 1:
                # finalize if no waiting is required or if the hir calcs are done
                # calculate the symmetry numbers
                symmetry.calculate_symmetry(self.species)

                # calculate the new frequencies with the internal rotations projected out
                fr_file = self.name
                if not self.species.wellorts:
                    fr_file += '_well'
                if self.par['high_level']:
                    fr_file += '_high'
                fr_file = self.fr_file_name(self.par['high_level'])
                hess = self.qc.read_qc_hess(fr_file, self.species.natom)
                self.species.kinbot_freqs, self.species.reduced_freqs = frequencies.get_frequencies(self.species, hess, self.species.geom)

                # write the molpro input and read the molpro energy, if available
                if self.par['L3_calc'] == 1:
                    if self.par['single_point_qc'] == 'molpro':
                        molp = Molpro(self.species, self.par)
                        if 'barrierless_saddle' in self.name:
                            key = self.par['barrierless_saddle_single_point_key']
                            molp.create_molpro_input(bls=1)
                        else:
                            key = self.par['single_point_key']
                            molp.create_molpro_input()
                        molp.create_molpro_submit()
                        status, molpro_energy = molp.get_molpro_energy(key)

                        # FIXME this might be wrong here:
                        if status:
                            self.species.energy = molpro_energy

                    self.delete_files()

            if self.wait:
                if self.shir == 1 or self.shigh == -999:
                    return 0
                time.sleep(1)
            else:
                return 0
            

    def delete_files(self):
        if self.par['delete_intermediate_files'] == 0:
            return 0

        extensions = ['chk', 'py', 'sbatch', 'ase', 'pbs', 'com']

        # job names
        names = []
        zf = self.par['zf']
        if self.species.wellorts:
            names.append(self.name)
            names.append(self.name + '_high')
            names.append(self.name + '_IRC_F')
            names.append(self.name + '_IRC_R')
            names.append(self.name + '_IRC_F_prod')
            names.append(self.name + '_IRC_R_prod')

            if self.par['high_level'] == 1:
                for count in range(self.species.hir.nrotation):
                    for rot_num in range(self.par['nrotation']):
                        names.append('hir/' + self.name + '_hir_' + str(count) + '_' + str(rot_num).zfill(2))
            if self.par['conformer_search'] == 1:
                for count in range(self.species.confs.conf):
                    names.append('conf/' + self.name + '_' + str(count).zfill(zf))
                for count in range(self.species.confs.cyc_conf):
                    for num in range(self.species.confs.cyc_conf_index[count]):
                        names.append('conf/' + self.name + '_r' + str(count).zfill(zf) + '_' + str(num).zfill(zf))
        else:
            names.append(self.name + '_well')
            names.append(self.name + '_well_high')
            if self.par['high_level'] == 1:
                for count in range(self.species.hir.nrotation):
                    for rot_num in range(self.par['nrotation']):
                        names.append('hir/' + self.name + '_hir_' + str(count) + '_' + str(rot_num).zfill(2))
            if self.par['conformer_search'] == 1:
                for count in range(self.species.confs.conf):
                    names.append('conf/' + self.name + '_' + str(count).zfill(zf))
                for count in range(self.species.confs.cyc_conf):
                    for num in range(self.species.confs.cyc_conf_index[count]):
                        names.append('conf/' + self.name + '_r' + str(count).zfill(zf) + '_' + str(num).zfill(zf))

        for name in names:
            for ext in extensions:
                # delete file
                file = '.'.join([name, ext])
                try:
                    os.remove(file)
                # except FileNotFoundError:
                except:
                    pass
        return 0


    def fr_file_name(self, high):
        fr_file = str(self.name)
        if not self.species.wellorts:
            fr_file += '_well'
        # if self.par['high_level']:
        if high:
            fr_file += '_high'

        return(fr_file)<|MERGE_RESOLUTION|>--- conflicted
+++ resolved
@@ -228,17 +228,9 @@
                                     freq_ok = 0
                                 elif self.species.wellorts == 0 and fr[0] > -50.:
                                     freq_ok = 1
-<<<<<<< HEAD
-                                elif self.species.wellorts == 0 and fr[0] > -50:
-                                    fr[0] = -fr[0]
-                                    logging.warning("Found a negative frequency with an absolute value smaller than 50 "
-                                                    "cm-1. Flipping its value to be positive.")
-                                    freq_ok = 1
-=======
                                     if fr[0] < 0.:
                                         fr[0] *= -1.
                                         logging.warning(f'Negative frequency {fr[0]} detected in {self.name}. Flipped.')
->>>>>>> df7c4add
                                 elif self.species.wellorts == 1 and fr[0] < 0. and fr[1] > 0.:
                                     freq_ok = 1
                                 else:
