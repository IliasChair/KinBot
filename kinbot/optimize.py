###################################################
##                                               ##
## This file is part of the KinBot code v2.0     ##
##                                               ##
## The contents are covered by the terms of the  ##
## BSD 3-clause license included in the LICENSE  ##
## file, found at the root.                      ##
##                                               ##
## Copyright 2018 National Technology &          ##
## Engineering Solutions of Sandia, LLC (NTESS). ##
## Under the terms of Contract DE-NA0003525 with ##
## NTESS, the U.S. Government retains certain    ##
## rights to this software.                      ##
##                                               ##
## Authors:                                      ##
##   Judit Zador                                 ##
##   Ruben Van de Vijver                         ##
##                                               ##
###################################################
from __future__ import print_function
import sys
import os
import copy
import logging
import time

from kinbot import frequencies
from kinbot import geometry
from kinbot import symmetry
from kinbot.conformers import Conformers
from kinbot.hindered_rotors import HIR
from kinbot.molpro import Molpro


class Optimize:
    """
    This class does the following:

    1. Conformational search of the species
    2. High level optimization and freq calc of the species
    3. Hindered rotor scans
    4. Repeat steps 2-3 as long as lower energy structures are found

    TODO: find better name for this module and class
    """

    def __init__(self, species, par, qc, wait=0):
        self.species = species
        self.par = par
        self.qc = qc

        # wait for all calculations to finish before returning
        self.wait = wait

        # high level job name
        if self.species.wellorts:
            self.job_high = self.species.name + '_high'
            self.job_hir = 'hir/' + self.species.name + '_hir_'
        else:
            self.job_high = str(self.species.chemid) + '_well_high'
            self.job_hir = 'hir/' + str(self.species.chemid) + '_hir_'

        # status of the various parts
        # -1: not yet started
        #  0: running
        #  1: finished
        # -999:failed
        self.scycconf = -1
        self.sconf = -1
        self.shigh = -1
        self.shir = -1

        # restart counter: number of times the high-level and hir calculations
        # has been restarted in case a lower energy structure has been found
        self.restart = 0
        # maximum restart count
        self.max_restart = par.par['rotation_restart']

    def do_optimization(self):
        while 1:
            # do the conformational search
            if self.par.par['conformer_search'] == 1:
                if self.scycconf == -1 and self.sconf == -1:
                    # conformational analysis has to be started
                    logging.info('\tStarting conformational search of {}'.format(self.species.name))
                    self.species.confs = Conformers(self.species, self.par, self.qc)

                # first do the cyclic part of the molecule
                if self.scycconf == -1:
                    # start the ring conf search
                    if len(self.species.cycle_chain) > 0:
                        # there are rings in the molecule, do a search
                        self.species.confs.generate_ring_conformers(copy.deepcopy(self.species.geom))
                        # set the cyclic conf status to running
                        self.scycconf = 0
                    else:
                        # there are no rings in the molecule, continue from the current geometry
                        self.species.confs.cyc_conf_geoms = [copy.deepcopy(self.species.geom)]
                        # no ring conf search has to be done, set status to finished
                        self.scycconf = 1
                if self.scycconf == 0:
                    # ring conf search is running, check if finished
                    status, self.species.confs.cyc_conf_geoms = self.species.confs.check_ring_conformers()
                    if status:
                        # ring conf search is finished
                        self.scycconf = 1
                # do the open chain par of the molecule
                if self.scycconf == 1:
                    # do open chain part if cyclic part is done
                    if self.sconf == -1:
                        # open chain part has not started yet
                        for geom in self.species.confs.cyc_conf_geoms:
                            # take all the geometries from the cyclic part
                            # generate the conformers for the current geometry
                            self.species.confs.generate_conformers(0, geom)
                        # set conf status to running
                        self.sconf = 0
                    if self.sconf == 0:
                        # conformational search is running
                        # check if the conformational search is done
                        status, geom, low_energy = self.species.confs.check_conformers(wait=self.wait)
                         
                        #print('{0} {1}'.format(status, low_energy))
                        if status == 1:
                        #    cfi=open("conf_energies.txt", 'a')
                        #    cfi.write(self.species.name)
                        #    cfi.write(": Initial E: {0}".format(self.species.energy))
                            # conf search is done
                            # save lowest energy conformer as species geometry
                            self.species.geom = geom
                            # save lowest energy conformer energy
                            self.species.energy = low_energy
                        #    cfi.write(", Final E: {0}\n".format(self.species.energy))
                        #    cfi.close()
                      
                            # set conf status to finished
                            self.sconf = 1
                             
            else:
                # no conf search necessary, set status to finished
                self.sconf = 1
            if self.sconf == 1:  # conf search is finished
                while self.restart < self.max_restart:
                    # do the high level calculations
                    if self.par.par['high_level'] == 1:
                        if self.shigh == -1:
                            # high level calculation did not start yet
                            logging.info('\tStarting high level optimization of {}'.format(self.species.name))
                            if self.species.wellorts:
                                # do the high level optimization of a ts
                                self.qc.qc_opt_ts(self.species, self.species.geom, high_level=1)
                            else:
                                # do the high level optimization of a well
                                self.qc.qc_opt(self.species, self.species.geom, high_level=1)
                            self.shigh = 0  # set the high status to running
                        if self.shigh == 0:
                            # high level calculation is running
                            # check if it is finished
                            status = self.qc.check_qc(self.job_high)
                            if status == 'error':
                                # found an error
                                logging.info('\tHigh level optimization failed for {}'.format(self.species.name))
                                self.shigh = -999
                            if status == 'normal':
                                # finished successfully
                                err, new_geom = self.qc.get_qc_geom(self.job_high, self.species.natom, wait=self.wait)
<<<<<<< HEAD
                                if geometry.equal_geom(self.species.bond, self.species.geom, new_geom, 0.3):
                                    # geometry is as expected
=======

				fr_file = self.fr_file_name(0)
				    if self.qc.qc == 'gauss':
                                        imagmode = reader_gauss.read_imag_mode(fr_file, self.species.natom)
				fr_file = self.fr_file_name(1)
				    if self.qc.qc == 'gauss':
                                        imagmode_high = reader_gauss.read_imag_mode(fr_file, self.species.natom)
				if test == 1:
				    boolean = geometry.matrix_corr(imagmode, imagmode_high) > 0.9 and
                                        geometry.equal_geom(self.species.bond, self.species.geom, new_geom, 0.3)
				else:
				    boolean = geometry.equal_geom(self.species.bond, self.species.geom, new_geom, 0.1)
                                if boolean:
                                    # geometry is as expected and normal modes are the same
>>>>>>> e756a8dc
                                    err, self.species.geom = self.qc.get_qc_geom(self.job_high, self.species.natom)
                                    err, self.species.energy = self.qc.get_qc_energy(self.job_high)
                                    err, self.species.freq = self.qc.get_qc_freq(self.job_high, self.species.natom)
                                    err, self.species.zpe = self.qc.get_qc_zpe(self.job_high)
                                    self.shigh = 1
                                else:
                                    # geometry diverged to other structure
                                    logging.info('\tHigh level ts optimization converged to different structure for {}'.format(self.species.name))
                                    self.shigh = -999
                    else:
                        # no high-level calculations necessary, set status to finished
                        self.shigh = 1
                    if self.shigh == 1:
                        # do the HIR calculation
                        if self.par.par['rotor_scan'] == 1:
                            if self.shir == -1:
                                # hir not stated yet
                                logging.info('\tStarting hindered rotor calculations of {}'.format(self.species.name))
                                self.species.hir = HIR(self.species, self.qc, self.par)
                                self.species.hir.generate_hir_geoms(copy.deepcopy(self.species.geom))
                                self.shir = 0
                            if self.shir == 0:
                                # hir is running
                                # check if it is done:
                                status = self.species.hir.check_hir(wait=self.wait)
                                if status:
                                    if len(self.species.hir.hir_energies) > 0:
                                        # check if along the hir potential a structure was found with a lower energy
                                        min = self.species.hir.hir_energies[0][0]
                                        min_rotor = -1
                                        min_ai = -1
                                        for rotor in range(len(self.species.dihed)):
                                            for ai in range(self.species.hir.nrotation):
                                                # use a 0.1kcal/mol cutoff for numerical noise
                                                if self.species.hir.hir_energies[rotor][ai] < min - 1.6E-4:
                                                    min = self.species.hir.hir_energies[rotor][ai]
                                                    min_rotor = rotor
                                                    min_ai = ai
                                        if min_rotor > -1:
                                            self.restart += 1
                                            if self.restart < self.max_restart:
                                                # lower energy structure found
                                                logging.info('\t\tLower energy found during hindered rotor scan for {}'.format(self.species.name))
                                                logging.info('\t\tRestart number: ' + str(self.restart))
                                                logging.info('\t\tRotor: ' + str(min_rotor))
                                                logging.info('\t\tScan point: ' + str(min_ai))
                                                job = self.job_hir + str(min_rotor) + '_' + str(min_ai).zfill(2)

                                                err, self.species.geom = self.qc.get_qc_geom(job, self.species.natom)
                                                # delete the high_level log file and the hir log files
                                                if os.path.exists(self.job_high + '.log'):
                                                    # logging.info("\t\t\tRemoving file " + self.job_high + '.log')
                                                    os.remove(self.job_high + '.log')
                                                for rotor in range(len(self.species.dihed)):
                                                    for ai in range(self.species.hir.nrotation):
                                                        if os.path.exists(self.job_hir + str(rotor) + '_' + str(ai).zfill(2) + '.log'):
                                                            # logging.info("\t\t\tRemoving file " + self.job_hir + str(rotor) + '_' + str(ai).zfill(2) + '.log')
                                                            os.remove(self.job_hir + str(rotor) + '_' + str(ai).zfill(2) + '.log')
                                                # set the status of high and hir back to not started
                                                self.shigh = -1
                                                self.shir = -1
                                            else:
                                                logging.info('\t\tLower energy found, but readched max restart for {}'.format(self.species.name))
                                                self.shir = 1
                                        else:
                                            self.shir = 1
                                    else:
                                        self.shir = 1
                        else:
                            # no hir calculations necessary, set status to finished
                            self.shir = 1
                    if not self.wait or self.shir == 1 or self.shigh == -999:
                        # break the loop if no waiting is required or
                        # if the hir calcs are done or
                        # if the high level calc failed
                        break
                    else:
                        time.sleep(1)
            if self.shir == 1:
                # finilize if no waiting is required or if the hir calcs are done
                # calculate the symmetry numbers
                symmetry.calculate_symmetry(self.species)

                # calculate the new frequencies with the internal rotations projected out
                fr_file = self.fr_file_name(self.par.par['high_level'])
                hess = self.qc.read_qc_hess(fr_file, self.species.natom)
                self.species.kinbot_freqs, self.species.reduced_freqs = frequencies.get_frequencies(self.species, hess, self.species.geom)


                # write the molpro input and read the molpro energy, if available
                if self.par.par['single_point_qc'] == 'molpro':
                    molp = Molpro(self.species, self.par)
                    molp.create_molpro_input()
                    molp.create_molpro_submit()
                    status, molpro_energy = molp.get_molpro_energy()
                    if status:
                        self.species.energy = molpro_energy
                
                # delete unnecessary files
                if self.par.par['delete_intermediate_files'] == 1:
                    self.delete_files()
            if self.wait:
                if self.shir == 1 or self.shigh == -999:
                    return 0
                time.sleep(1)
            else:
                return 0
    
    def delete_files(self):
        # job names
        names = []
        zf = self.par.par['zf']
        if self.species.wellorts:
            names.append(self.species.name)
            names.append(self.species.name + '_high')
            names.append(self.species.name + '_IRC_F')
            names.append(self.species.name + '_IRC_R')
            names.append(self.species.name + '_IRC_F_prod')
            names.append(self.species.name + '_IRC_R_prod')
            
            if self.par.par['high_level'] == 1:
                for count in range(self.species.hir.nrotation):
                    for rot_num in range(self.par.par['nrotation']):
                        names.append('hir/' + self.species.name + '_hir_' + str(count) + '_' + str(rot_num).zfill(2))
            if self.par.par['conformer_search'] == 1:
                for count in range(self.species.confs.conf):
                    names.append('conf/' + self.species.name + '_' + str(count).zfill(zf))
                for count in range(self.species.confs.cyc_conf):
                    for num in range(self.species.confs.cyc_conf_index[count]):
                        names.append('conf/' + self.species.name + '_r' + str(count).zfill(zf) + '_' + str(num).zfill(zf))
        else:
            names.append(str(self.species.chemid) + '_well')
            names.append(str(self.species.chemid) + '_well_high')
            if self.par.par['high_level'] == 1:
                for count in range(self.species.hir.nrotation):
                    for rot_num in range(self.par.par['nrotation']):
                        names.append('hir/' + str(self.species.chemid) + '_hir_' + str(count) + '_' + str(rot_num).zfill(2))
            if self.par.par['conformer_search'] == 1:
                for count in range(self.species.confs.conf):
                    names.append('conf/' + str(self.species.chemid) + '_' + str(count).zfill(zf))
                for count in range(self.species.confs.cyc_conf):
                    for num in range(self.species.confs.cyc_conf_index[count]):
                        names.append('conf/' + self.species.name + '_r' + str(count).zfill(zf) + '_' + str(num).zfill(zf))
 
        extensions = ['chk', 'py', 'sbatch']
        
        for name in names:
            for ext in extensions:
                # delete file
                file = '.'.join([name, ext])
                # print(file)
                try:
                    os.remove(file)
                #except FileNotFoundError:
                except:
                    pass


    def fr_file_name(high):
	fr_file = self.species.name
	if not self.species.wellorts:
	    fr_file += '_well'
	#if self.par.par['high_level']:
	if high:
	    fr_file += '_high'
 <|MERGE_RESOLUTION|>--- conflicted
+++ resolved
@@ -164,11 +164,6 @@
                             if status == 'normal':
                                 # finished successfully
                                 err, new_geom = self.qc.get_qc_geom(self.job_high, self.species.natom, wait=self.wait)
-<<<<<<< HEAD
-                                if geometry.equal_geom(self.species.bond, self.species.geom, new_geom, 0.3):
-                                    # geometry is as expected
-=======
-
 				fr_file = self.fr_file_name(0)
 				    if self.qc.qc == 'gauss':
                                         imagmode = reader_gauss.read_imag_mode(fr_file, self.species.natom)
@@ -182,7 +177,6 @@
 				    boolean = geometry.equal_geom(self.species.bond, self.species.geom, new_geom, 0.1)
                                 if boolean:
                                     # geometry is as expected and normal modes are the same
->>>>>>> e756a8dc
                                     err, self.species.geom = self.qc.get_qc_geom(self.job_high, self.species.natom)
                                     err, self.species.energy = self.qc.get_qc_energy(self.job_high)
                                     err, self.species.freq = self.qc.get_qc_freq(self.job_high, self.species.natom)
