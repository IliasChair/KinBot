--- conflicted
+++ resolved
@@ -174,10 +174,6 @@
                                     err, self.species.freq = self.qc.get_qc_freq(self.job_high, self.species.natom)
                                     err, self.species.zpe = self.qc.get_qc_zpe(self.job_high)
                                     self.shigh = 1
-<<<<<<< HEAD
-                                    #print("opt, species: {}, energy: {}".format(self.species.chemid, self.species.energy))
-=======
->>>>>>> f5d19ea3
                                 else:
                                     # geometry diverged to other structure
                                     logging.info('\tHigh level optimization converged to different structure for {}, related channels are deleted.'.format(self.species.name))
