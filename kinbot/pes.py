"""
This is the main class to run KinBot to explore
a full PES instead of only the reactions of one well
"""
from __future__ import print_function
from __future__ import absolute_import
import sys
import os
import stat
import shutil
import logging
import datetime
import time
import subprocess
import json
from distutils.dir_util import copy_tree
import pkg_resources
import matplotlib.pyplot as plt
import networkx as nx
import numpy as np

from ase.db import connect

from kinbot import constants
from kinbot import license_message
from kinbot.parameters import Parameters
from kinbot.stationary_pt import StationaryPoint
from kinbot.mess import MESS
from kinbot.uncertaintyAnalysis import UQ


def main():
    try:
        input_file = sys.argv[1]
    except IndexError:
        print('To use the pes script, supply one argument being the input file!')
        sys.exit(-1)

    # TODO: write information about the arguments
    # change this to nice argument parsers with
    # dashes etc.
    no_kinbot = 0
    task = 'all'
    names = []
    if len(sys.argv) > 2:
        if sys.argv[2] == 'no-kinbot':
            no_kinbot = 1
    if len(sys.argv) > 3:
        # possible tasks are:
        # 1. all: This is the default showing all pathways
        # 2. lowestpath: show the lowest path between the species
        # corresponding to the names
        # 3. allpaths: show all paths between the species
        # corresponding to the names
        # 4. wells: show all reactions of one wells
        # corresponding to the names
        task = sys.argv[3]
        names = sys.argv[4:]

    # print the license message to the console
    print(license_message.message)

    # initialize the parameters
    par = Parameters(input_file).par

    # set uncertainty parameters
    uq_n = par['uq_n']
    uq = par['uq']
    # set up the logging environment
    logging.basicConfig(filename='pes.log', level=logging.INFO)

    logging.info(license_message.message)
    msg = 'Starting the PES search at {}'.format(datetime.datetime.now())
    logging.info(msg)

    if par['pes'] and par['specific_reaction']:
        logging.error('Specific reaction cannot be searched in PES mode.')
        return

    well0 = StationaryPoint('well0',
                            par['charge'],
                            par['mult'],
                            smiles=par['smiles'],
                            structure=par['structure'])
    well0.characterize(dimer=par['dimer'])
    write_input(input_file, well0, par['barrier_threshold'], os.getcwd())

    # add the initial well to the chemids
    with open('chemids', 'w') as f:
        f.write(str(well0.chemid) + '\n')

    # create a directory for the L3 single point calculations
    # directory has the name of the code, e.g., molpro
    try:
        os.mkdir(par['single_point_qc'])
    except OSError:
        pass

    # List of chemids to skip KinBot submissions for.
    skipChemids = par['skip_chemids']
    # maximum number of kinbot jobs that run simultaneously
    max_running = par['simultaneous_kinbot']
    # jobs that are running
    running = []
    # jobs that are finished
    finished = []
    # list of all jobs
    jobs = []
    # dict of the pid's for all jobs
    pids = {}
    a = 0
    b = 0
    c = 0
    while 1:
        j = len(jobs)
        fi = open("pes.log", 'a')
        if j != a:
            fi.write('{0} {1} {2}'.format("len(jobs): ", j, "\n"))
        if j != a:
            logging.info('{0} {1} {2}'.format("len(jobs): ", j, "\n"))
        a = j
        with open('chemids', 'r') as f:
            jobs = f.read().split('\n')
            jobs = [ji for ji in jobs if ji != '']

        if len(jobs) > j:
            logging.info('\tPicked up new jobs: ' + ' '.join(jobs[j:]))

        k = len(running)
        l = len(finished)
        if b != k:
            logging.info('{0} {1} {2}'.format("len(running): ", len(running), "\n"))
        b = k
        if c != l:
            logging.info('{0} {1} {2}'.format("len(finished): ", len(finished), "\n"))
        c = l
        if len(finished) == len(jobs):
            time.sleep(2)
            if len(finished) == len(jobs):
                break

        while (len(running) < max_running and
               len(running) + len(finished) < len(jobs)):
            # start a new job
            job = jobs[len(running) + len(finished)]
            kb = 1
            logging.info('Job: {}'.format(job))
            if 'none' in skipChemids:
                logging.info('No KinBot runs to be skipped')
            else:
                if job in skipChemids:
                    kb = 0
            logging.info('kb: {}'.format(kb))
            if kb == 1:
                pid = 0
                if not no_kinbot:
                    pid = submit_job(job, par)  # kinbot is submitted here
                else:
                    get_wells(job)
                pids[job] = pid
                t = datetime.datetime.now()
                logging.info('\tStarted job {} at {}'.format(job, t))
                running.append(job)
            elif kb == 0:
                logging.info('Skipping Kinbot for {}'.format(job))
                finished.append(job)
            else:
                logging.info('kb value not 0 or 1')

        # check if a thread is done
        for job in running:
            if not check_status(job, pids[job]):
                t = datetime.datetime.now()
                logging.info('\tFinished job {} at {}'.format(job, t))
                finished.append(job)
                if not no_kinbot:
                    # write a temporary pes file
                    # remove old xval and im_extent files
                    try:
                        os.remove('{}_xval.txt'.format(par['title']))
                    except OSError:
                        pass
                    try:
                        os.remove('{}_im_extent.txt'.format(par['title']))
                    except OSError:
                        pass
        # remove the finished threads
        for job in finished:
            if job in running:
                running.remove(job)
        if not no_kinbot:
            # write a summary of what is running and finished
            summary_lines = []
            summary_lines.append('Total\t\t{}'.format(len(jobs)))
            summary_lines.append('Running\t\t{}'.format(len(running)))
            summary_lines.append('Finished\t{}'.format(len(finished)))
            summary_lines.append('')
            summary_lines.append('Running:')
            for job in running:
                summary_lines.append('\t{}'.format(job))
            summary_lines.append('')
            summary_lines.append('Finished:')
            for job in finished:
                summary_lines.append('\t{}'.format(job))
            with open('pes_summary.txt', 'w') as f:
                f.write('\n'.join(summary_lines))
            time.sleep(1)

    # delete skipped jobs from the jobs before sending to postprocess
    for skip in skipChemids:
        try:
            jobs.pop(jobs.index(skip))
        except ValueError:
            pass

    postprocess(par, jobs, task, names, uq_n)
    # make molpro inputs for all keys above
    # place submission script in the directory for offline submission
    # read in the molpro energies for the keys in the above three dicts
    # for key in newdict.keys():
    #      print(key)
    # if all energies are there
    # do something like postprocess, but with new energies
    # postprocess_L3(saddle_zpe, well_zpe, prod_zpe, saddle_energy, well_energy, prod_energyi, conn)

    # Notify user the search is done
    logging.info('PES search done!')
    print('PES search done!')


def get_wells(job):
    """
    Read the summary file and add the wells to the chemid list
    """
    try:
        summary = open(job + '/summary_' + job + '.out', 'r').readlines()
    except:
        return 0
    with open('chemids', 'r') as f:
        jobs = f.read().split('\n')
    jobs = [ji for ji in jobs if ji != '']

    new_wells = []
    for line in summary:
        if (line.startswith('SUCCESS') or line.startswith("HOMOLYTIC_SCISSION")):
            pieces = line.split()
            if line.startswith('SUCCESS'):
                prod = pieces[3:]
            elif line.startswith('HOMOLYTIC_SCISSION'):
                prod = pieces[2:]
            if (len(prod) == 1 and
                    prod[0] not in jobs and
                    prod[0] not in new_wells):
                new_wells.append(prod[0])
    if len(new_wells) > 0:
        with open('chemids', 'a') as f:
            f.write('\n'.join(new_wells) + '\n')
    

def postprocess(par, jobs, task, names, n):
    """
    postprocess a pes search
    par: parameters of the search
    jobs: all of the jobs that were run
    temp: this is a temporary output file writing
    """

    l3done = 1  # flag for L3 calculations to be complete

    # base of the energy is the first well, these are L2 energies
<<<<<<< HEAD
    base_energy = get_energy(jobs[0], jobs[0], 0, par['high_level'])
=======
    print("base_energy")
    base_energy = get_energy(jobs[0], jobs[0], 0, par.par['high_level'])
>>>>>>> 054b8ff9
    # L3 energies
    status, base_l3energy = get_l3energy(jobs[0], par)
    if not status:
        l3done = 0
    # L2 ZPE
    base_zpe = get_zpe(jobs[0], jobs[0], 0, par['high_level'])
    # list of lists with four elements
    # 0. reactant chemid
    # 1. reaction name
    # 2. products chemid list
    # 3. reaction barrier height
    reactions = []

    # list of the parents for each calculation
    # the key is the name of the calculation
    # the value is the parent directory,
    # i.e. the well kinbot started from to find
    # this calculation
    parent = {}

    wells = []
    failedwells = []
    products = []

    # read all the jobs
    for ji in jobs:
        try:
            summary = open(ji + '/summary_' + ji + '.out', 'r').readlines()
        except:
            failedwells.append(ji)
            continue
        # read the summary file
        for line in summary:
            if line.startswith('SUCCESS'):
                pieces = line.split()
                reactant = ji
                ts = pieces[2]  # this is the long specific name of the reaction
                prod = pieces[3:]  # this is the chemid of the product
                # calculate the barrier based on the new energy base
                barrier = 0. - base_energy - base_zpe

                # overwrite energies with mp2 energy if needed
                mp2_list = ['R_Addition_MultipleBond', 'reac_birad_recombination_R', 
                        'reac_r12_cycloaddition', 'reac_r14_birad_scission']
<<<<<<< HEAD
                if (any([mm in ts for mm in mp2_list]) and not par['high_level']):
=======
                if (any([mm in ts for mm in mp2_list]) and not par.par['high_level']):
                    print("base_mp2_energy")
>>>>>>> 054b8ff9
                    base_energy_mp2 = get_energy(jobs[0], jobs[0], 0, 
                                                 par['high_level'], mp2=1)
                    base_zpe_mp2 = get_zpe(jobs[0], jobs[0], 0, 
                                           par['high_level'], mp2=1)
                    barrier = 0. - base_energy_mp2 - base_zpe_mp2

                # overwrite energies with bls energy if needed
<<<<<<< HEAD
                if 'barrierless_saddle' in ts and not par[ 'high_level']:
=======
                if 'barrierless_saddle' in ts and not par.par[ 'high_level']:
                    print("base_bls_energy")
>>>>>>> 054b8ff9
                    base_energy_bls = get_energy(jobs[0], jobs[0], 0,
                                                 par['high_level'], bls=1)
                    base_zpe_bls = get_zpe(jobs[0], jobs[0], 0,
                                           par['high_level'], bls=1)
                    barrier = 0. - base_energy_bls - base_zpe_bls
<<<<<<< HEAD

                ts_energy = get_energy(reactant, ts, 1, par['high_level'])
                ts_zpe = get_zpe(reactant, ts, 1, par['high_level'])
=======
                print("ts_energy")
                ts_energy = get_energy(reactant, ts, 1, par.par['high_level'])
                ts_zpe = get_zpe(reactant, ts, 1, par.par['high_level'])
>>>>>>> 054b8ff9
                barrier += ts_energy + ts_zpe
                barrier *= constants.AUtoKCAL

                if reactant not in wells:
                    wells.append(reactant)
                    parent[reactant] = reactant
                if len(prod) == 1:
                    if prod[0] not in wells:
                        if prod[0] not in parent:
                            parent[prod[0]] = reactant
                        wells.append(prod[0])
                else:
                    prod_name = '_'.join(sorted(prod))
                    if prod_name not in products:
                        if prod_name not in parent:
                            parent[prod_name] = reactant
                        products.append('_'.join(sorted(prod)))
                new = 1
                temp = None

                for i, rxn in enumerate(reactions):
                    rxn_prod_name = '_'.join(sorted(rxn[2]))
                    if (reactant == rxn[0] and
                            '_'.join(sorted(prod)) == rxn_prod_name):
                        new = 0
                        temp = i
                    if reactant == ''.join(rxn[2]) and ''.join(prod) == rxn[0]:
                        new = 0
                        temp = i
                if new:
                    reactions.append([reactant, ts, prod, barrier])
                else:
                    # check if the previous reaction has a lower energy or not
                    if reactions[temp][3] > barrier:
                        reactions.pop(temp)
                        reactions.append([reactant, ts, prod, barrier])

            elif line.startswith('HOMOLYTIC_SCISSION'):
                pieces = line.split()
                reactant = ji
                energy = pieces[1]  # energy from summary
                prod = pieces[2:]   # this is the chemid of the product

                if reactant not in wells:
                    wells.append(reactant)
                    parent[reactant] = reactant

                if len(prod) == 1:
                    if prod[0] not in wells:
                        if prod[0] not in parent:
                            parent[prod[0]] = reactant
                        wells.append(prod[0])
                else:
                    prod_name = '_'.join(sorted(prod))
                    print("pes.py read summary file: prod_name = {}".format(prod_name))
                    if prod_name not in products:
                        if prod_name not in parent:
                            parent[prod_name] = reactant
                        products.append('_'.join(sorted(prod)))
                new = 1
                temp = None
                for i, rxn in enumerate(reactions):
                    rxn_prod_name = '_'.join(sorted(rxn[2]))
                    if (reactant == rxn[0] and
                            '_'.join(sorted(prod)) == rxn_prod_name):
                        new = 0
                        temp = i
                    if reactant == ''.join(rxn[2]) and ''.join(prod) == rxn[0]:
                        new = 0
                        temp = i
                if new:
                    ts = 'barrierless'
                    barrier = energy
                    reactions.append([reactant, ts, prod, barrier])
        # copy the xyz files
        copy_from_kinbot(ji, 'xyz')
        # copy the L3 calculations here, whatever was in those directories, inp, out, pbs, etc.
        copy_from_kinbot(ji, par['single_point_qc'])
    # create a connectivity matrix for all wells and products
    conn, bars = get_connectivity(wells, products, reactions)
    # create a batch submission for all L3 jobs
    # TODO slurm
    if par['queuing'] == 'pbs':
        batch = 'batch_L3_pbs.sub'
        with open(batch, 'w') as f:
            for well in wells:
                f.write('qsub molpro/' + well + '.pbs' + '\n')
            for prod in products:
                for frag in prod.split('_'):
                    f.write('qsub molpro/' + frag + '.pbs' + '\n')
            for reac in reactions:
                f.write('qsub molpro/' + reac[1] + '.pbs' + '\n')
        os.chmod(batch, stat.S_IRWXU)  # read, write, execute by owner

    well_energies = {}
    well_l3energies = {}
    for well in wells:
<<<<<<< HEAD
        energy = get_energy(parent[well], well, 0, par['high_level'])  # from the db
        zpe = get_zpe(parent[well], well, 0, par['high_level'])
=======
        print("well energy")
        energy = get_energy(parent[well], well, 0, par.par['high_level'])  # from the db
        zpe = get_zpe(parent[well], well, 0, par.par['high_level'])
>>>>>>> 054b8ff9
        well_energies[well] = ((energy + zpe) - (base_energy + base_zpe)) * constants.AUtoKCAL
        status, l3energy = get_l3energy(well, par)
        if not status:
            l3done = 0  # not all L3 calculations are done
        else:
            well_l3energies[well] = ((l3energy + zpe) - (base_l3energy + base_zpe)) * constants.AUtoKCAL
    prod_energies = {}
    prod_l3energies = {}
    for prods in products:
        print(prods)
        energy = 0. - (base_energy + base_zpe)
        l3energy = 0. - (base_l3energy + base_zpe)
        for pr in prods.split('_'):
<<<<<<< HEAD
            energy += get_energy(parent[prods], pr, 0, par['high_level'])
            zpe = get_zpe(parent[prods], pr, 0, par['high_level'])
=======
            print("prod_energy")
            energy += get_energy(parent[prods], pr, 0, par.par['high_level'])
            zpe = get_zpe(parent[prods], pr, 0, par.par['high_level'])
>>>>>>> 054b8ff9
            energy += zpe
            status, l3e = get_l3energy(pr, par)
            if not status:
                l3done = 0  # not all L3 calculations are done
            else:
                l3energy += l3e + zpe
        prod_energies[prods] = energy * constants.AUtoKCAL
        prod_l3energies[prods] = l3energy * constants.AUtoKCAL

    ts_l3energies = {}
    for reac in reactions:
        if reac[1] != 'barrierless':
            if 'barrierless_saddle' in reac[1]:
                zpe = get_zpe(reac[0], reac[1], 1, par['high_level'])
                status, l3energy = get_l3energy(reac[1], par, bls=1)

                status_prod1, l3energy_prod1 = get_l3energy(reac[2][0], par)
                status_prod2, l3energy_prod2 = get_l3energy(reac[2][1], par)

                status_prod, l3energy_prod = get_l3energy(reac[1] + '_prod', par, bls=1)

                if not status * status_prod:
                    l3done = 0
                else:
                    delta1 = l3energy_prod - (l3energy + zpe)  # ZPEs cancel out for fragments
                    delta2 = l3energy_prod1 + l3energy_prod2 - (base_l3energy + base_zpe) 
                    ts_l3energies[reac[1]] = (delta2 - delta1) * constants.AUtoKCAL
            else:
                zpe = get_zpe(reac[0], reac[1], 1, par['high_level'])
                status, l3energy = get_l3energy(reac[1], par)
                if not status:
                    l3done = 0
                else:
                    ts_l3energies[reac[1]] = ((l3energy + zpe) - (base_l3energy + base_zpe)) * constants.AUtoKCAL

    logging.info('l3done status {}'.format(l3done))

    if l3done == 1:
        logging.info('Energies are updated to L3 in ME and PESViewer.')
        well_energies = well_l3energies
        prod_energies = prod_l3energies
        for reac in reactions:  # swap out the barrier
            reac[3] = ts_l3energies[reac[1]]

        logging.info('L3 energies in kcal/mol, incl. ZPE')
        for well in wells:
            logging.info('{}   {:.2f}'.format(well, well_l3energies[well]))
        for prod in products:
            logging.info('{}   {:.2f}'.format(prod, prod_l3energies[prod]))
        for ts in ts_l3energies:
            logging.info('{}   {:.2f}'.format(ts, ts_l3energies[ts]))


    # if L3 was done, everything below is done with that
    # filter according to tasks
    wells, products, reactions, highlight = filter(par,
                                                   wells,
                                                   products,
                                                   reactions,
                                                   conn,
                                                   bars,
                                                   well_energies,
                                                   task,
                                                   names)

    # draw a graph of the network
    # create_graph(wells,
    #              products,
    #              reactions,
    #              well_energies,
    #              prod_energies,
    #              highlight)
    # write_mess

    barrierless = []
    rxns = []
    for rxn in reactions:
        if rxn[1] == 'barrierless':
            barrierless.append([rxn[0], rxn[1], rxn[2], rxn[3]])
        else:
            rxns.append([rxn[0], rxn[1], rxn[2], rxn[3]])

    # write full pesviewer input
    create_pesviewer_input(par,
                           wells,
                           products,
                           rxns,
                           barrierless,
                           well_energies,
                           prod_energies,
                           highlight)
<<<<<<< HEAD
    create_mess_input(par,
                      wells,
                      products,
                      rxns,
                      barrierless,
                      well_energies,
                      prod_energies,
                      parent,
                      par['uq_n'])
=======
    if par.par['me'] == 1:
        create_mess_input(par,
                          wells,
                          products,
                          rxns,
                          barrierless,
                          well_energies,
                          prod_energies,
                          parent,
                          par.par['uq_n'])
    else:
        logging.info("ME calculations turned off")
>>>>>>> 054b8ff9


def filter(par, wells, products, reactions, conn, bars, well_energies, task, names):
    """
    Filter the wells, products and reactions according to the task
    and the names
    """
    # list of reactions to highlight
    highlight = []
    # 1. all: This is the default showing all pathways
    # 2. lowestpath: show the lowest path between the species
    # corresponding to the names
    # 3. allpaths: show all paths between the species
    # corresponding to the names
    # 4. wells: show all reactions of one wells
    # corresponding to the names
    # 5. temperature
    # 6. threshold_reapply: apply the barrier threshold
    # cutoff at the highest level that was done

    # filter the reactions according to the task
    if task == 'all':
        filtered_reactions = reactions
        pass
    elif task == 'lowestpath':
        all_rxns = get_all_pathways(wells, products, reactions, names, conn)
        # this is the maximum energy along the minimun energy pathway
        min_energy = None
        min_rxn = None
        for rxn_list in all_rxns:
            barriers = [ri[3] for ri in rxn_list]
            if min_energy is None:
                min_energy = max(barriers)
                min_rxn = rxn_list
            else:
                if max(barriers) < min_energy:
                    min_energy = max(barriers)
                    min_rxn = rxn_list
        filtered_reactions = min_rxn
    elif task == 'allpaths':
        all_rxns = get_all_pathways(wells, products, reactions, names, conn)
        filtered_reactions = []
        for list in all_rxns:
            for rxn in list:
                new = 1
                for r in filtered_reactions:
                    if r[1] == rxn[1]:
                        new = 0
                if new:
                    filtered_reactions.append(rxn)
        # this is the maximum energy along the minimun energy pathway
        min_energy = None
        min_rxn = None
        for rxn_list in all_rxns:
            barriers = [ri[3] for ri in rxn_list]
            if min_energy is None:
                min_energy = max(barriers)
                min_rxn = rxn_list
            else:
                if max(barriers) < min_energy:
                    min_energy = max(barriers)
                    min_rxn = rxn_list
        for rxn in min_rxn:
            highlight.append(rxn[1])
    elif task == 'well':
        if len(names) == 1:
            filtered_reactions = []
            for rxn in reactions:
                prod_name = '_'.join(sorted(rxn[2]))
                if names[0] == rxn[0] or names[0] == prod_name:
                    filtered_reactions.append(rxn)
        else:
            logging.error('Only one name should be given for a well filter')
            logging.error('Received: ' + ' '.join(names))
            sys.exit(-1)
    elif task == 'temperature':
        if len(names) == 1:
            try:
                # read the temperature
                temperature = float(names[0])
            except ValueError:
                logging.error('A float is needed for a temperature filter')
                logging.error('Received: ' + ' '.join(names))
                sys.exit(-1)
            filtered_reactions = []
            # iterate the wells
            wells, filtered_reactions = filter_boltzmann(wells[0],
                                                         [wells[0]],
                                                         reactions,
                                                         filtered_reactions,
                                                         well_energies,
                                                         temperature)
        else:
            logging.error('Only one argument should be given for a temperature filter')
            logging.error('Received: ' + ' '.join(names))
            sys.exit(-1)
    elif task == 'l2threshold':
        filtered_reactions = []
        for rxn in reactions:
            if rxn[3] < par['barrier_threshold']:
                filtered_reactions.append(rxn)
    else:
        logging.error('Could not recognize task ' + task)
        sys.exit(-1)

    # filter the wells
    filtered_wells = []
    for well in wells:
        for rxn in filtered_reactions:
            prod_name = '_'.join(sorted(rxn[2]))
            if well == rxn[0] or well == prod_name:
                if well not in filtered_wells:
                    filtered_wells.append(well)

    # filter the products
    filtered_products = []
    for prod in products:
        for rxn in filtered_reactions:
            prod_name = '_'.join(sorted(rxn[2]))
            if prod == prod_name:
                if prod not in filtered_products:
                    filtered_products.append(prod)

    return filtered_wells, filtered_products, filtered_reactions, highlight


def filter_boltzmann(well, wells, reactions, filtered_reactions,
                     well_energies, temperature):
    """
    Filter the reactions based on branching fractions at a given temperature
    """
    well_energy = well_energies[well]
    # all the reactions that include this well
    one_well_rxns = []
    # iterate all reactions
    for rxn in reactions:
        # check if this reactions belongs to the current well
        if rxn[0] == well or rxn[2][0] == well:
            one_well_rxns.append(rxn)
    # list containing the branching fractions for this well
    branching = []
    for rxn in one_well_rxns:
        # calculate the boltzmann factor
        value = np.exp(-(rxn[3] - well_energy) * 1000 / 1.9872036 / temperature)
        branching.append(value)
    # calculate the actual branching fractions
    br_sum = sum(branching)
    branching = np.array(branching) / br_sum
    for i, rxn in enumerate(one_well_rxns):
        # only add a reaction if the branching fraction is below 1%
        if branching[i] > 0.01:
            new = 1
            for r in filtered_reactions:
                if r[1] == rxn[1]:
                    new = 0
            if new:
                filtered_reactions.append(rxn)
                if not rxn[0] in wells:
                    wells.append(rxn[0])
                    wells, filtered_reactions = filter_boltzmann(rxn[0],
                                                                 wells,
                                                                 reactions,
                                                                 filtered_reactions,
                                                                 well_energies,
                                                                 temperature)
                if len(rxn[2]) == 1:
                    if not rxn[2][0] in wells:
                        wells.append(rxn[2][0])
                        wells, filtered_reactions = filter_boltzmann(rxn[2][0],
                                                                     wells,
                                                                     reactions,
                                                                     filtered_reactions,
                                                                     well_energies,
                                                                     temperature)
    return wells, filtered_reactions


def get_connectivity(wells, products, reactions):
    """
    Create two matrices:
    conn: connectivity (1 or 0) between each pair of stationary points
    bars: barrier height between each pair of stationary points
          0 if not connected
    """
    conn = np.zeros((len(wells) + len(products), len(wells) + len(products)), dtype=int)
    bars = np.zeros((len(wells) + len(products), len(wells) + len(products)))
    for rxn in reactions:
        reac_name = rxn[0]
        prod_name = '_'.join(sorted(rxn[2]))
        i = get_index(wells, products, reac_name)
        j = get_index(wells, products, prod_name)
        conn[i][j] = 1
        conn[j][i] = 1
        barrier = rxn[3]
        bars[i][j] = barrier
        bars[j][i] = barrier
    return conn, bars


def get_all_pathways(wells, products, reactions, names, conn):
    """
    Get all the pathways in which all intermediate species
    are wells and not bimolecular products
    """
    if len(names) == 2:
        # the maximum length between two stationary points
        # is the number of wells+2
        max_length = 5
        n_mol = len(wells) + len(products)
        start = get_index(wells, products, names[0])
        end = get_index(wells, products, names[1])
        # make a graph out of the connectivity
        # nodes of the graph
        nodes = [i for i in range(n_mol)]
        G = nx.Graph()
        G.add_nodes_from(nodes)
        # add the edges of the graph
        for i, ci in enumerate(conn):
            for j, cij in enumerate(ci):
                if cij > 0:
                    G.add_edge(i, j)
        # list of reaction lists for each pathway
        paths = nx.all_simple_paths(G, start, end, cutoff=max_length)
        rxns = []
        for path in paths:
            if is_pathway(wells, products, path, names):
                rxns.append(get_pathway(wells, products, reactions, path, names))
        return rxns
    else:
        logging.error('Cannot find a lowest path if the number of species is not 2')
        logging.error('Found species: ' + ' '.join(names))


def get_index(wells, products, name):
    try:
        i = wells.index(name)
    except ValueError:
        try:
            i = products.index(name) + len(wells)
        except ValueError:
            logging.error('Could not find reactant ' + name)
            sys.exit(-1)
    return i


def get_name(wells, products, i):
    if i < len(wells):
        name = wells[i]
    else:
        name = products[i - len(wells)]
    return name


def get_pathway(wells, products, reactions, ins, names):
    """
    Return the list of reactions between the species in
    the names, according to the instance ins
    """
    # list of reactions
    rxns = []
    for index, i in enumerate(ins[:-1]):
        j = ins[index + 1]
        rxns.append(get_reaction(wells, products, reactions, i, j))
    return rxns


def get_reaction(wells, products, reactions, i, j):
    """
    method to get a reaction in the reactions list
    according to the indices i and j which correspond
    to the index in wells or products
    """
    name_1 = get_name(wells, products, i)
    name_2 = get_name(wells, products, j)
    for rxn in reactions:
        reac_name = rxn[0]
        prod_name = '_'.join(sorted(rxn[2]))
        if ((name_1 == reac_name and name_2 == prod_name) or
                (name_2 == reac_name and name_1 == prod_name)):
            return rxn
    return None


def is_pathway(wells, products, ins, names):
    """
    Method to check if the instance ins
    corresponds to a pathway between the species
    in the names list
    """
    # check of all intermediate species are wells
    if all([insi < len(wells) for insi in ins[1:-1]]):
        name_1 = get_name(wells, products, ins[0])
        name_2 = get_name(wells, products, ins[-1])
        # check if the names correspond
        if ((name_1 == names[0] and name_2 == names[1]) or
                (name_2 == names[0] and name_1 == names[1])):
            return 1
    return 0


def copy_from_kinbot(well, dirname):
    dirname = dirname + '/'
    if not os.path.exists(dirname):
        os.mkdir(dirname)
    copy_tree(well + '/' + dirname, dirname)


def get_rxn(prods, rxns):
    for rxn in rxns:
        if prods == '_'.join(sorted(rxn[2])):
            return rxn


def create_short_names(wells, products, reactions, barrierless):
    """
    Create a short name for all the wells, all the
    bimolecular products and all the transition states
    """
    # short names of the wells
    # key: chemid
    # value: short name
    well_short = {}
    # short names of the products
    # key: sorted chemids with underscore
    # value: short name
    pr_short = {}
    # short names of the fragments
    # key: chemid
    # value: short name
    fr_short = {}
    # short name of the ts's
    # key: reaction name (chemid, type and instance)
    # value: short name
    ts_short = {}
    # short name of the barrierless reactions
    # key: reaction number
    # value: reaction number
    nobar_short = {}

    for well in wells:
        if well not in well_short:
            short_name = 'w_' + str(len(well_short) + 1)
            well_short[well] = short_name

    for prod in products:
        if prod not in pr_short:
            short_name = 'pr_' + str(len(pr_short) + 1)
            pr_short[prod] = short_name
        for frag in prod.split('_'):
            if frag not in fr_short:
                short_name = 'fr_' + str(len(fr_short) + 1)
                fr_short[frag] = short_name

    for rxn in reactions:
        if rxn[1] not in ts_short:
            short_name = 'rxn_' + str(len(ts_short) + 1)
            ts_short[rxn[1]] = short_name

    n = 1
    for rxn in barrierless:
        nobar_name = 'nobar_' + str(n)
        nobar_short[nobar_name] = nobar_name
        n = n + 1

    return well_short, pr_short, fr_short, ts_short, nobar_short


def create_mess_input(par, wells, products, reactions, barrierless,
                      well_energies, prod_energies, parent, uq_n):
    """
    When calculating a full pes, the files from the separate wells
    are read and concatenated into one file
    Two things per file need to be updated
    1. the names of all the wells, bimolecular products and ts's
    2. all the zpe corrected energies
    """

    i = 0  # uncertainty counter
    fi = open('pes.log', 'a')
    fi.write('{0} {1} {2}'.format("uq value: ", par['uq'], "\n"))
    fi.close()
    well_short, pr_short, fr_short, ts_short, nobar_short = create_short_names(wells,
                                                                               products,
                                                                               reactions,
                                                                               barrierless)

    # list of the strings to write to mess input file
    s = []

    # create mess0 label for mess header
    well0 = StationaryPoint('well0',
                            par['charge'],
                            par['mult'],
                            smiles=par['smiles'],
                            structure=par['structure'])
    well0.characterize(dimer=par['dimer'])

    """
    Create the header block for MESS
    """
    # Read the header template
    header_file = pkg_resources.resource_filename('tpl', 'mess_header.tpl')
    with open(header_file) as f:
        tpl = f.read()
    header = tpl.format(TemperatureList=' '.join([str(ti) for ti in par['TemperatureList']]),
                        PressureList=' '.join([str(pi) for pi in par['PressureList']]),
                        EnergyStepOverTemperature=par['EnergyStepOverTemperature'],
                        ExcessEnergyOverTemperature=par['ExcessEnergyOverTemperature'],
                        ModelEnergyLimit=par['ModelEnergyLimit'],
                        CalculationMethod=par['CalculationMethod'],
                        ChemicalEigenvalueMax=par['ChemicalEigenvalueMax'],
                        Reactant=well_short[wells[0]],
                        EnergyRelaxationFactor=par['EnergyRelaxationFactor'],
                        EnergyRelaxationPower=par['EnergyRelaxationPower'],
                        EnergyRelaxationExponentCutoff=par['EnergyRelaxationExponentCutoff'],
                        e_coll=constants.epsilon[par['collider']],
                        s_coll=constants.sigma[par['collider']],
                        m_coll=constants.mass[par['collider']],
                        e_well=par['epsilon'],
                        s_well=par['sigma'],
                        m_well=well0.mass,
                        )

    frame = '######################\n' 
    divider = '!****************************************\n'
    if par['uq'] == 0:
        fi = open('pes.log', 'a')
        fi.write("\nUncertainty analysis turned off.\n")
        fi.close()
        # list of the strings to write to mess input file
        s = []
        # write the header

        # create dummy for mess object
        dummy = StationaryPoint('dummy',
                                par['charge'],
                                par['mult'],
                                smiles=par['smiles'],
                                structure=par['structure'])

        # mess object
        mess = MESS(par, dummy)

        # write the wells
        s.append(frame +'# WELLS\n' + frame)
        for well in wells:
            name = well_short[well] + ' ! ' + well
            energy = well_energies[well]
            fi = parent[well] + '/' + well + '.mess'
            with open(fi, 'r') as f:
                s.append(f.read().format(name=name, zeroenergy=energy))
            s.append(divider)

        slen = len(s)
        w = len(wells)
        ws = len(well_short)

        # write the products
        s.append(frame + '# BIMOLECULAR PRODUCTS\n' + frame)
        for prod in products:
            name = pr_short[prod] + ' ! ' + prod
            energy = prod_energies[prod]
            fr_names = {}
            for fr in prod.split('_'):
                key = 'fr_name_{}'.format(fr)
                value = fr_short[fr] + ' ! ' + fr
                fr_names[key] = value
            with open(parent[prod] + '/' + prod + '.mess') as f:
                s.append(f.read().format(name=name,
                                         ground_energy=energy,
                                         **fr_names))
            s.append(divider)

        # write the barrier
        s.append(frame + '# BARRIERS\n' + frame)
        for rxn in reactions:
            rxFi = open("reactionList.log", 'a')
            rxFi.write('{0} {1}'.format(rxn, "\n"))
            rxFi.close
            name = [ts_short[rxn[1]]]
            name.append(well_short[rxn[0]])
            if len(rxn[2]) == 1:
                name.append(well_short[rxn[2][0]])
            else:
                name.append(pr_short['_'.join(sorted(rxn[2]))])
            name.append('!')
            name.append(rxn[1])
            energy = rxn[3]
            try:
                with open(rxn[0] + "/" + rxn[1] + ".mess") as f:
                    s.append(f.read().format(name=' '.join(name), zeroenergy=energy))
                s.append(divider)
            except:
                fi = open("pes.log", 'a')
                fi.write('{0} {1} {2} {3} {4}'.format("File ", rxn[0], "/", rxn[1], ".mess was not found.\n"))
                fi.close()
        # add last end statement
        s.append(divider)
        s.append('End ! end kinetics\n')

        if not os.path.exists('me'):
            os.mkdir('me')

        # write everything to a file
        with open('me/mess_0000.inp', 'w') as f:
            f.write(header)
            f.write('\n'.join(s))

        if par['me']:
            mess.run(1)

    else:
        uq_iter = 0
        while(uq_iter < uq_n):
            # list of the strings to write to mess input file
            s = []
            # write the header
            # s.append(write_header(par, well_short[wells[0]]))

            # create dummy for mess object
            dummy = StationaryPoint('dummy',
                                    par['charge'],
                                    par['mult'],
                                    smiles=par['smiles'],
                                    structure=par['structure'])

            mess = MESS(par, dummy)
            uq_obj = UQ()
            well_uq = par['well_uq']
            barrier_uq = par['barrier_uq']
            freq_uq = par['freq_uq']
            imagfreq_uq = par['imagfreq_uq']

            # write the wells
            s.append('######################')
            s.append('# WELLS')
            s.append('######################')
            for well in wells:
                name = well_short[well] + ' ! ' + well
                energy = well_energies[well]
                logFile = open('uq_pes.log', 'a')
                logFile.write('{0} {1}'.format('Well: ', name))
                logFile.write('{0} {1}'.format('original energy: ', energy))
                logFile.close()
                if uq_iter > 0:
                    uq_energyAdd = uq_obj.calc_energyUQ(well_uq)
                    energy = energy + uq_energyAdd
                    logFile = open('uq_pes.log', 'a')
                    logFile.write('{0} {1}'.format('uq_energyAdd: ', uq_energyAdd))
                    logFile.write('{0} {1}'.format('updated energy: ', energy))
                    logFile.close()
                mess_iter = "{0:04d}".format(uq_iter)
                with open(parent[well] + '/' + well + '_' + str(mess_iter) + '.mess') as f:
                    s.append(f.read().format(name=name, zeroenergy=energy))
                s.append('!****************************************')
            slen = len(s)
            w = len(wells)
            ws = len(well_short)

            # write the products
            s.append('######################')
            s.append('# BIMOLECULAR PRODUCTS')
            s.append('######################')
            for prod in products:
                name = pr_short[prod] + ' ! ' + prod
                energy = prod_energies[prod]
                if uq_iter > 0:
                    uq_energyAdd = uq_obj.calc_energyUQ(well_uq)
                    energy = energy + uq_energyAdd
                fr_names = {}
                for fr in prod.split('_'):
                    key = 'fr_name_{}'.format(fr)
                    value = fr_short[fr] + ' ! ' + fr
                    fr_names[key] = value
                mess_iter = "{0:04d}".format(uq_iter)
                with open(parent[prod] + '/' + prod + '_' + str(mess_iter) + '.mess') as f:
                    s.append(f.read().format(name=name,
                                             ground_energy=energy,
                                             **fr_names))
                s.append('!****************************************')

            # write the barrier
            s.append('######################')
            s.append('# BARRIERS')
            s.append('######################')
            for rxn in reactions:
                name = [ts_short[rxn[1]]]
                name.append(well_short[rxn[0]])
                if len(rxn[2]) == 1:
                    name.append(well_short[rxn[2][0]])
                else:
                    name.append(pr_short['_'.join(sorted(rxn[2]))])
                name.append('!')
                name.append(rxn[1])
                energy = rxn[3]
                logFile = open('uq_pes.log', 'a')
                logFile.write('{0} {1}'.format('Barrier: ', name))
                logFile.write('{0} {1}'.format('original energy: ', energy))
                logFile.close()
                if uq_iter > 0:
                    uq_energyAdd = uq_obj.calc_energyUQ(well_uq)
                    energy = energy + uq_energyAdd
                    logFile = open('uq_pes.log', 'a')
                    logFile.write('{0} {1}'.format('uq_energyAdd: ', uq_energyAdd))
                    logFile.write('{0} {1}'.format('updated energy: ', energy))
                    logFile.close()
                mess_iter = "{0:04d}".format(uq_iter)
                try:
                    with open(rxn[0] + '/' + rxn[1] + '_' + str(mess_iter) + '.mess') as f:
                        s.append(f.read().format(name=' '.join(name), zeroenergy=energy))
                    s.append('!****************************************')
                except:
                    fi = open("pes.log", 'a')
                    fi.write('{0} {1} {2} {3} {4}'.format(rxn[0], "/", rxn[1], fi, "not found"))
                    fi.close()
            # add last end statement
            s.append('!****************************************')
            s.append('End ! end kinetics\n')
            
            if not os.path.exists('me'):
                os.mkdir('me')

            # write everything to a file
            mess_iter = "{0:04d}".format(uq_iter)
            with open('me/' + 'mess_' + str(mess_iter) + '.inp', 'a') as f:
                f.write(header)
                f.write('\n'.join(s))
            uq_iter = uq_iter + 1

        if par['me'] == 1:
            mess.run(uq_n)


def create_pesviewer_input(par, wells, products, reactions, barrierless,
                           well_energies, prod_energies, highlight):
    """
    highlight: list of reaction names that need a red highlight
    """
    # delete the im_extent and xval files
    try:
        os.remove('{}_xval.txt'.format(par['title']))
    except OSError:
        pass
    except OSError:
        pass

    if highlight is None:
        highlight = []

    well_lines = []
    for well in wells:
        energy = well_energies[well]
        well_lines.append('{} {:.2f}'.format(well, energy))

    bimol_lines = []
    for prods in products:
        energy = prod_energies[prods]
        bimol_lines.append('{} {:.2f}'.format(prods, energy))

    ts_lines = []
    for rxn in reactions:
        high = ''
        if rxn[1] in highlight:
            high = 'red'
        prod_name = '_'.join(sorted(rxn[2]))
        ts_lines.append('{} {:.2f} {} {} {}'.format(rxn[1],
                                                    rxn[3],
                                                    rxn[0],
                                                    prod_name,
                                                    high))
    barrierless_lines = []
    index = 0
    new = 1
    prev_prod = []
    for rxn in barrierless:
        prod_name = '_'.join(sorted(rxn[2]))
        for item in prev_prod:
            if prod_name == item:
                new = 0
                break
        if new:
            barrierless_lines.append('{name} {react} {prod}'.format(name='nobar_' + str(index),
                                                                    react=rxn[0],
                                                                    prod=prod_name))
            prev_prod.append(prod_name)
            index = index + 1

    well_lines = '\n'.join(well_lines)
    bimol_lines = '\n'.join(bimol_lines)
    ts_lines = '\n'.join(ts_lines)
    barrierless_lines = '\n'.join(barrierless_lines)

    # write everything to a file
    fname = 'pesviewer.inp'
    template_file_path = pkg_resources.resource_filename('tpl', fname + '.tpl')
    with open(template_file_path) as template_file:
        template = template_file.read()
    template = template.format(id=par['title'],
                               wells=well_lines,
                               bimolecs=bimol_lines,
                               ts=ts_lines,
                               barrierless=barrierless_lines)
    with open(fname, 'w') as f:
        f.write(template)


def create_graph(wells, products, reactions,
                 well_energies, prod_energies, highlight):
    """
    highlight: list of reaction names that need a red highlight
    """
    if highlight is None:
        highlight = []
    # update the connectivity with the filtered wells, products and reactions
    conn, bars = get_connectivity(wells, products, reactions)

    # get the minimum and maximum well and product energy
    try:
        minimum = min(min(well_energies.values()),
                      min(prod_energies.values()))
        maximum = max(max(well_energies.values()),
                      max(prod_energies.values()))
    except ValueError:
        # list of products can be empty, but list of wells not
        minimum = min(well_energies.values())
        maximum = max(well_energies.values())
    # define the inveresly proportial weights function
    max_size = 400
    min_size = 100
    slope = (min_size - max_size) / (maximum - minimum)
    offset = max_size - minimum * slope
    # define the graph nodes
    nodes = [i for i, wi in enumerate(wells)]
    nodes += [len(wells) + i for i, pi in enumerate(products)]
    # size of the nodes from the weights
    node_size = [slope * well_energies[wi] + offset for wi in wells]
    node_size += [slope * prod_energies[pi] + offset for pi in products]
    # color nodes and wells differently
    node_color = ['lightskyblue' for wi in wells]
    node_color += ['lightcoral' for pi in products]
    # labels of the wells and products
    labels = {}
    name_dict = {}
    for i, wi in enumerate(wells):
        labels[i] = 'w{}'.format(i + 1)
        name_dict[labels[i]] = wi
    for i, pi in enumerate(products):
        labels[i + len(wells)] = 'b{}'.format(i + 1)
        name_dict[labels[i + len(wells)]] = pi
    # write the labels to a file
    with open('species_dict.txt', 'w') as f:
        lines = []
        for name in sorted(name_dict.keys()):
            lines.append('{}  {}'.format(name, name_dict[name]))
        f.write('\n'.join(lines))
    # make a graph object
    G = nx.Graph()
    # add the nodes
    for i, node in enumerate(nodes):
        G.add_node(node, weight=node_size[i])

    # define the inversely proportional weights for the lines
    minimum = min(rxn[3] for rxn in reactions)
    maximum = max(rxn[3] for rxn in reactions)
    max_size = 5
    min_size = 0.5
    try:
        slope = (min_size - max_size) / (maximum - minimum)
    except:
        slope = 1.
    offset = max_size - minimum * slope

    # add the edges
    for i, ci in enumerate(conn):
        for j, cij in enumerate(ci):
            if cij > 0:
                weight = slope * bars[i][j] + offset
                G.add_edge(i, j, weight=weight)
    edges = G.edges()
    weights = [G[u][v]['weight'] for u, v in edges]

    # position the nodes
    pos = nx.spring_layout(G, scale=1)

    # make the matplotlib figure
    plt.figure(figsize=(8, 8))
    nx.draw_networkx_edges(G, pos, edgelist=edges, width=weights)
    nx.draw_networkx_nodes(G,
                           pos,
                           nodelist=G.nodes(),
                           node_size=node_size,
                           node_color=node_color)
    nx.draw_networkx_labels(G, pos, labels, font_size=8)
    plt.axis('off')
    plt.savefig('graph.png')


def get_energy(dir, job, ts, high_level, mp2=0, bls=0):
    db = connect(dir + '/kinbot.db')
    if ts:
        j = job
    else:
        j = job + '_well'
    if mp2:
        j += '_mp2'
    if bls:
        j += '_bls'
    if high_level:
        j += '_high'
    rows = db.select(name=j)
    for row in rows:
        if hasattr(row, 'data'):
            energy = row.data.get('energy')
    try:
        # ase energies are always in ev, convert to hartree
        energy *= constants.EVtoHARTREE
    except UnboundLocalError:
        # this happens when the job is not found in the database
        logging.error('Could not find {} in directory {}'.format(job, dir))
        logging.error('Exiting...')
        sys.exit(-1)
    return energy


def get_l3energy(job, par, bls=0):
    """
    Get the L3, single-point energies.
    This is not object oriented.
    """

    if bls:
        key = par['barrierless_saddle_single_point_key']
    else:
        key = par['single_point_key']

    if par['single_point_qc'] == 'molpro':
        if os.path.exists('molpro/' + job + '.out'):
            with open('molpro/' + job + '.out', 'r') as f:
                lines = f.readlines()
                for index, line in enumerate(reversed(lines)):
                    if ('SETTING ' + key) in line:
                        e = float(line.split()[3])
                        logging.info('L3 electronic energy for {} is {} Hartree.'.format(job, e))
                        return 1, e  # energy was found
        else:
            logging.info('L3 for {} is missing.'.format(job))
            return 0, -1  # job not yet started to run


def get_zpe(dir, job, ts, high_level, mp2=0, bls=0):
    db = connect(dir + '/kinbot.db')
    if ts:
        j = job
    else:
        j = job + '_well'
    if mp2:
        j += '_mp2'
    if bls:
        j += '_bls'
    if high_level:
        j += '_high'
    rows = db.select(name=j)
    for row in rows:
        if hasattr(row, 'data'):
            zpe = row.data.get('zpe')
    return zpe


def check_status(job, pid):
    command = ['ps', '-u', 'root', '-N', '-o', 'pid,s,user,%cpu,%mem,etime,args']
    process = subprocess.Popen(command,
                               shell=False,
                               stdout=subprocess.PIPE,
                               stdin=subprocess.PIPE,
                               stderr=subprocess.PIPE)
    out, err = process.communicate()
    out = out.decode()
    lines = out.split('\n')
    for line in lines:
        if len(line) > 0:
            if str(pid) == line.split()[0]:
                return 1
    return 0


def submit_job(chemid, par):
    """
    Submit a kinbot run using subprocess and return the pid
    """
    command = ["kinbot", chemid + ".json", "&"]
    # purge previous summary and monitor files, so that pes doesn't think
    # everything is done
    # relevant if jobs are killed
    try:
        os.system('rm -f {dir}/summary_*.out'.format(dir=chemid))
    except OSError:
        pass
    try:
        os.system('rm -f {dir}/kinbot_monitor.out'.format(dir=chemid))
    except OSError:
        pass

    if par['queue_template'] != '':
        shutil.copyfile('{}'.format(par['queue_template']), '{}/{}'.format(chemid, par['queue_template']))
    if par['single_point_template'] != '':
        shutil.copyfile('{}'.format(par['single_point_template']), '{}/{}'.format(chemid, par['single_point_template']))
    if par['barrierless_saddle_single_point_template'] != '':
        shutil.copyfile('{}'.format(par['barrierless_saddle_single_point_template']), '{}/{}'.format(chemid, par['barrierless_saddle_single_point_template']))
    outfile = open('{dir}/kinbot.out'.format(dir=chemid), 'w')
    errfile = open('{dir}/kinbot.err'.format(dir=chemid), 'w')
    process = subprocess.Popen(command,
                               cwd=chemid,
                               stdout=outfile,
                               stdin=subprocess.PIPE,
                               stderr=errfile)
    time.sleep(1)
    pid = process.pid
    return pid


def write_input(input_file, species, threshold, root):
    # directory for this particular species
    dir = root + '/' + str(species.chemid) + '/'
    if not os.path.exists(dir):
        os.makedirs(dir)

    # make a new parameters instance and overwrite some keys
    input_file = '{}'.format(input_file)
    par2 = Parameters(input_file).par
    # overwrite the title
    par2['title'] = str(species.chemid)
    # make a structure vector and overwrite the par structure
    structure = []
    for at in range(species.natom):
        pos = species.geom[at]
        sym = species.atom[at]
        structure += [sym, pos[0], pos[1], pos[2]]
    par2['structure'] = structure
    # delete the par smiles
    par2['smiles'] = ''
    # overwrite the barrier treshold
    par2['barrier_threshold'] = threshold
    # set the pes option to 1
    par2['pes'] = 1

    file_name = dir + str(species.chemid) + '.json'
    with open(file_name, 'w') as outfile:
        json.dump(par2, outfile, indent=4, sort_keys=True)


if __name__ == "__main__":
    main()<|MERGE_RESOLUTION|>--- conflicted
+++ resolved
@@ -268,12 +268,7 @@
     l3done = 1  # flag for L3 calculations to be complete
 
     # base of the energy is the first well, these are L2 energies
-<<<<<<< HEAD
     base_energy = get_energy(jobs[0], jobs[0], 0, par['high_level'])
-=======
-    print("base_energy")
-    base_energy = get_energy(jobs[0], jobs[0], 0, par.par['high_level'])
->>>>>>> 054b8ff9
     # L3 energies
     status, base_l3energy = get_l3energy(jobs[0], par)
     if not status:
@@ -318,12 +313,7 @@
                 # overwrite energies with mp2 energy if needed
                 mp2_list = ['R_Addition_MultipleBond', 'reac_birad_recombination_R', 
                         'reac_r12_cycloaddition', 'reac_r14_birad_scission']
-<<<<<<< HEAD
                 if (any([mm in ts for mm in mp2_list]) and not par['high_level']):
-=======
-                if (any([mm in ts for mm in mp2_list]) and not par.par['high_level']):
-                    print("base_mp2_energy")
->>>>>>> 054b8ff9
                     base_energy_mp2 = get_energy(jobs[0], jobs[0], 0, 
                                                  par['high_level'], mp2=1)
                     base_zpe_mp2 = get_zpe(jobs[0], jobs[0], 0, 
@@ -331,26 +321,15 @@
                     barrier = 0. - base_energy_mp2 - base_zpe_mp2
 
                 # overwrite energies with bls energy if needed
-<<<<<<< HEAD
                 if 'barrierless_saddle' in ts and not par[ 'high_level']:
-=======
-                if 'barrierless_saddle' in ts and not par.par[ 'high_level']:
-                    print("base_bls_energy")
->>>>>>> 054b8ff9
                     base_energy_bls = get_energy(jobs[0], jobs[0], 0,
                                                  par['high_level'], bls=1)
                     base_zpe_bls = get_zpe(jobs[0], jobs[0], 0,
                                            par['high_level'], bls=1)
                     barrier = 0. - base_energy_bls - base_zpe_bls
-<<<<<<< HEAD
 
                 ts_energy = get_energy(reactant, ts, 1, par['high_level'])
                 ts_zpe = get_zpe(reactant, ts, 1, par['high_level'])
-=======
-                print("ts_energy")
-                ts_energy = get_energy(reactant, ts, 1, par.par['high_level'])
-                ts_zpe = get_zpe(reactant, ts, 1, par.par['high_level'])
->>>>>>> 054b8ff9
                 barrier += ts_energy + ts_zpe
                 barrier *= constants.AUtoKCAL
 
@@ -448,14 +427,8 @@
     well_energies = {}
     well_l3energies = {}
     for well in wells:
-<<<<<<< HEAD
         energy = get_energy(parent[well], well, 0, par['high_level'])  # from the db
         zpe = get_zpe(parent[well], well, 0, par['high_level'])
-=======
-        print("well energy")
-        energy = get_energy(parent[well], well, 0, par.par['high_level'])  # from the db
-        zpe = get_zpe(parent[well], well, 0, par.par['high_level'])
->>>>>>> 054b8ff9
         well_energies[well] = ((energy + zpe) - (base_energy + base_zpe)) * constants.AUtoKCAL
         status, l3energy = get_l3energy(well, par)
         if not status:
@@ -469,14 +442,8 @@
         energy = 0. - (base_energy + base_zpe)
         l3energy = 0. - (base_l3energy + base_zpe)
         for pr in prods.split('_'):
-<<<<<<< HEAD
             energy += get_energy(parent[prods], pr, 0, par['high_level'])
             zpe = get_zpe(parent[prods], pr, 0, par['high_level'])
-=======
-            print("prod_energy")
-            energy += get_energy(parent[prods], pr, 0, par.par['high_level'])
-            zpe = get_zpe(parent[prods], pr, 0, par.par['high_level'])
->>>>>>> 054b8ff9
             energy += zpe
             status, l3e = get_l3energy(pr, par)
             if not status:
@@ -568,18 +535,7 @@
                            well_energies,
                            prod_energies,
                            highlight)
-<<<<<<< HEAD
-    create_mess_input(par,
-                      wells,
-                      products,
-                      rxns,
-                      barrierless,
-                      well_energies,
-                      prod_energies,
-                      parent,
-                      par['uq_n'])
-=======
-    if par.par['me'] == 1:
+    if par['me'] == 1:
         create_mess_input(par,
                           wells,
                           products,
@@ -588,10 +544,7 @@
                           well_energies,
                           prod_energies,
                           parent,
-                          par.par['uq_n'])
-    else:
-        logging.info("ME calculations turned off")
->>>>>>> 054b8ff9
+                          par['uq_n'])
 
 
 def filter(par, wells, products, reactions, conn, bars, well_energies, task, names):
