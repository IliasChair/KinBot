"""
This is the main class to run KinBot to explore
a full PES instead of only the reactions of one well
"""
import sys
import os
import stat
import shutil
import datetime
import time
import subprocess
import json
import networkx as nx
import numpy as np
import getpass

from copy import deepcopy
from ase.db import connect

from kinbot import kb_path
from kinbot import constants
from kinbot import license_message
from kinbot import pp_settings
from kinbot.parameters import Parameters
from kinbot.stationary_pt import StationaryPoint
from kinbot.fragments import Fragment
from kinbot.vrc_tst_surfaces import VRC_TST_Surface
from kinbot.mess import MESS
from kinbot.uncertaintyAnalysis import UQ
from kinbot.config_log import config_log


def main():
    if sys.version_info.major < 3:
        print(f'KinBot only runs with python 3.10 or higher. You have python {sys.version_info.major}.{sys.version_info.minor}. Bye!')
        sys.exit(-1)
    elif sys.version_info.minor < 10:
        print(f'KinBot only runs with python 3.10 or higher. You have python {sys.version_info.major}.{sys.version_info.minor}. Bye!')
        sys.exit(-1)

    try:
        input_file = sys.argv[1]
    except IndexError:
        print('To use the pes script, supply one argument being the input file!')
        sys.exit(-1)

    # TODO: write information about the arguments
    # change this to nice argument parsers with
    # dashes etc.
    no_kinbot = 0
    task = 'all'
    names = []
    if len(sys.argv) > 2:
        if sys.argv[2] == 'no-kinbot':
            no_kinbot = 1
    if len(sys.argv) > 3:
        # possible tasks are:
        # 1. all: This is the default showing all pathways
        # 2. lowestpath: show the lowest path between the species
        # corresponding to the names
        # 3. allpaths: show all paths between the species
        # corresponding to the names
        # 4. wells: show all reactions of one wells
        # corresponding to the names
        task = sys.argv[3]
        names = sys.argv[4:]

    # print the license message to the console
    print(license_message.message)
    global logger
    logger = config_log('KinBot', mode='pes')

    # initialize the parameters
    par = Parameters(input_file, show_warnings=True).par

    # set up the logging environment
    if par['verbose']:
        logger = config_log('KinBot', mode='pes', level='debug')

    msg = 'Starting the PES search at {}'.format(datetime.datetime.now())
    logger.info(msg)

    well0 = StationaryPoint('well0',
                            par['charge'],
                            par['mult'],
                            smiles=par['smiles'],
                            structure=par['structure'])
    well0.characterize()
    write_input(input_file, well0, par['barrier_threshold'], os.getcwd(), par['me'])

    # add the initial well to the chemids
    with open('chemids', 'w') as f:
        f.write(str(well0.chemid) + '\n')

    # create a directory for the L3 single point calculations
    # directory has the name of the code, e.g., molpro
    try:
        os.mkdir(par['single_point_qc'])
    except OSError:
        pass

    # jobs that are running
    running = []
    # jobs that are finished
    finished = []
    # jobs that are waiting 
    waiting = []
    # list of all jobs
    jobs = []
    # dict of the pid's for all jobs
    pids = {}
    a = 0
    b = 0
    c = 0

    if 'none' not in par['keep_chemids']:
        with open('chemids', 'w') as f:
            for keep in par['keep_chemids']:
                f.write(keep + '\n')
                write_input_keep(input_file, keep, os.getcwd())

    if 'none' in par['skip_chemids']:
        logger.info('No KinBot runs to be skipped.')
    if 'none' in par['keep_chemids']:
        logger.info('All valid explored KinBot runs are kept.')

    while 1:
        j = len(jobs)
        if j != a:
            logger.info('{0} {1} {2}'.format("len(jobs): ", j, "\n"))
        a = j
        with open('chemids', 'r') as f:
            jobs = f.read().split('\n')
            jobs = [ji for ji in jobs if ji != '']

        if len(jobs) > j:
            logger.info('Picked up new jobs: ' + ' '.join(jobs[j:]))

        k = len(running)
        l = len(finished)
        if b != k:
            logger.info('{0} {1} {2}'.format("len(running): ", len(running), "\n"))
        b = k
        if c != l:
            logger.info('{0} {1} {2}'.format("len(finished): ", len(finished), "\n"))
        c = l
        if len(finished) == len(jobs):
            time.sleep(2)
            if len(finished) == len(jobs):
                break

        while (len(running) < par['simultaneous_kinbot'] and
               len(running) + len(finished) < len(jobs)):
            # start a new job
            job = jobs[len(running) + len(finished)]
            kb = 1
            logger.info('Job: {}'.format(job))
            if job in par['skip_chemids'] and 'none' not in par['skip_chemids']:
                kb = 0
            if job not in par['keep_chemids'] and 'none' not in par['keep_chemids']:
                kb = 0
            logger.info(f'kb: {kb} for {job}')
            if kb == 1:
                pid = 0
                if not no_kinbot:
                    pid = submit_job(job, par)  # kinbot is submitted here
                else:
                    get_wells(job)
                pids[job] = pid
                t = datetime.datetime.now()
                logger.info('Started job {} at {}'.format(job, t))
                running.append(job)
            elif kb == 0:
                logger.info('Skipping Kinbot for {}'.format(job))
                finished.append(job)
            else:
                logger.info('kb value not 0 or 1')

        # check if a thread is done
        for job in running:
            if not check_status(job, pids[job]):
                t = datetime.datetime.now()
                logger.info('Finished job {} at {}'.format(job, t))
                finished.append(job)
                if not no_kinbot:
                    # write a temporary pes file
                    # remove old xval and im_extent files
                    try:
                        os.remove('{}_xval.txt'.format(par['title']))
                    except OSError:
                        pass
                    try:
                        os.remove('{}_im_extent.txt'.format(par['title']))
                    except OSError:
                        pass
        # remove the finished threads
        for job in finished:
            if job in running:
                running.remove(job)
        if not no_kinbot:
            # write a summary of what is running and finished
            summary_lines = []
            summary_lines.append('Total\t\t{}'.format(len(jobs)))
            summary_lines.append('Running\t\t{}'.format(len(running)))
            summary_lines.append('Finished\t{}'.format(len(finished)))
            summary_lines.append('')
            summary_lines.append('Running:')
            for job in running:
                summary_lines.append('\t{}'.format(job))
            summary_lines.append('')
            summary_lines.append('Finished:')
            for job in finished:
                summary_lines.append('\t{}'.format(job))
            waiting = jobs[len(running) + len(finished):]
            summary_lines.append('')
            summary_lines.append('Waiting:')
            for job in waiting:
                summary_lines.append('\t{}'.format(job))
            with open('pes_summary.txt', 'w') as f:
                f.write('\n'.join(summary_lines) + '\n')
            time.sleep(1)

    # delete skipped jobs from the jobs before sending to postprocess
    for skip in par['skip_chemids']:
        try:
            jobs.pop(jobs.index(skip))
        except ValueError:
            pass

    # only keep the jobs we wanted
    if 'none' not in par['keep_chemids']:
        jobs = par['keep_chemids']

    postprocess(par, jobs, task, names, well0.mass)
    # make molpro inputs for all keys above
    # place submission script in the directory for offline submission
    # read in the molpro energies for the keys in the above three dicts
    # for key in newdict.keys():
    #      print(key)
    # if all energies are there
    # do something like postprocess, but with new energies
    # postprocess_L3(saddle_zpe, well_zpe, prod_zpe, saddle_energy, well_energy, prod_energy, conn)

    # Notify user the search is done
    logger.info('PES search done!')
    try:
        print('PES search done!')
    except OSError:
        pass


def get_wells(job):
    """
    Read the summary file and add the wells to the chemid list
    """
    try:
        summary = open(job + '/summary_' + job + '.out', 'r').readlines()
    except:
        return 0
    with open('chemids', 'r') as f:
        jobs = f.read().split('\n')
    jobs = [ji for ji in jobs if ji != '']

    new_wells = []
    for line in summary:
        if (line.startswith('SUCCESS') or line.startswith("HOMOLYTIC_SCISSION")):
            #Unpack the succesfull lines
            if 'vdW' not in line :
                success, ts_energy, reaction_name, *prod = line.split()
            elif 'vdW' in line : #Unpack differently when a vdW well is in line
                success, ts_energy, reaction_name, *prod, vdW_energy, vdW_direction = line.split()
            
            if (len(prod) == 1 and
                    prod[0] not in jobs and
                    prod[0] not in new_wells):
                new_wells.append(prod[0])
    if len(new_wells) > 0:
        with open('chemids', 'a') as f:
            f.write('\n'.join(new_wells) + '\n')
    

def postprocess(par, jobs, task, names, mass):
    """
    postprocess a pes search
    par: parameters of the search
    jobs: all of the kinbot jobs that were run
    temp: this is a temporary output file writing
    """

    l3done = 1  # flag for L3 calculations to be complete

    # base of the energy is the first well, these are L2 energies
    base_energy = get_energy(jobs[0], jobs[0], 0, par['high_level'],
                             conf=par['conformer_search'])
    # L3 energies
    status, base_l3energy = get_l3energy(jobs[0], par)
    if not status:
        l3done = 0
    # L2 ZPE
    base_zpe = get_zpe(jobs[0], jobs[0], 0, par['high_level'])
    # list of lists with four elements
    # 0. reactant chemid
    # 1. reaction name
    # 2. products chemid list
    # 3. reaction barrier height
    reactions = []

    # list of the parents for each calculation
    # the key is the name of the calculation
    # the value is the parent directory,
    # i.e. the well kinbot started from to find
    # this calculation
    parent = {}

    wells = []
    failedwells = []
    bimol_products = []


    # list of reactions for which mp2 energies should be used at L1
    mp2_list = ['R_Addition_MultipleBond', 'reac_birad_recombination_R', 
                'reac_r12_cycloaddition', 'reac_r14_birad_scission']
    
    #list of booleans, length is number of wells
    #True if the well is a vdW well
    do_vdW = []

    # read all the jobs
    for ji in jobs:
        try:
            summary = open(f"{ji}/summary_{ji}.out", "r", newline='\n').readlines()
        except:
            failedwells.append(ji)
            continue
        # read the summary file
        for line in summary:
            if line.startswith("SUCCESS"):
                #Unpack the succesfull lines
                if 'vdW' not in line :
                    ts_energy, reaction_name, *products = line.split()[1:]
                elif 'vdW' in line : #Unpack differently when a vdW well is in line
                    ts_energy, reaction_name, *products, vdW_energy, vdW_direction = line.split()[1:]
                    vdW_well = f"{reaction_name}{vdW_direction.split('vdW')[1]}"
                if reaction_name in par['skip_reactions']:
                    continue

                reactant = ji

                # calculate the barrier based on the new energy base
                barrier = (0. - base_energy - base_zpe)*constants.AUtoKCAL

                # overwrite energies with mp2 energy if needed
<<<<<<< HEAD
                if (any([reaction_type in reaction_name for reaction_type in mp2_list]) and not par['high_level']):
                    base_energy_mp2 = get_energy(jobs[0], jobs[0], 0, 
                                                    par['high_level'], mp2=1)
=======
                mp2_list = ['R_Addition_MultipleBond', 'reac_birad_recombination_R', 
                        'reac_r12_cycloaddition', 'reac_r14_birad_scission']
                if any([mm in ts for mm in mp2_list]) \
                       and not par['high_level'] \
                       and par['qc'] != 'nn_pes':
                    base_energy_mp2 = get_energy(jobs[0], jobs[0], 0, 
                                                 par['high_level'], mp2=1,
                                                 conf=par['conformer_search'])
>>>>>>> 181d7d30
                    base_zpe_mp2 = get_zpe(jobs[0], jobs[0], 0, 
                                            par['high_level'], mp2=1)
                    barrier = 0. - base_energy_mp2 - base_zpe_mp2

                # overwrite energies with bls energy if needed
<<<<<<< HEAD
                if 'barrierless_saddle' in reaction_name and not par[ 'high_level']:
                    base_energy_bls = get_energy(jobs[0], jobs[0], 0,
                                                    par['high_level'], bls=1)
=======
                if 'barrierless_saddle' in ts and not par['high_level']:
                    base_energy_bls = get_energy(jobs[0], jobs[0], 0,
                                                 par['high_level'], bls=1,
                                                 conf=par['conformer_search'])
>>>>>>> 181d7d30
                    base_zpe_bls = get_zpe(jobs[0], jobs[0], 0,
                                            par['high_level'], bls=1)
                    barrier = 0. - base_energy_bls - base_zpe_bls

<<<<<<< HEAD
                #Different treatment between homolytic scission and normal reaction
                if "hom_sci" in line:
                    barrier = float(ts_energy)
                else:
                    #Save ts energy if there is a ts (eg. not barrierless reaction)
                    ts_energy = get_energy(reactant, reaction_name, 1, par['high_level'])
                    ts_zpe = get_zpe(reactant, reaction_name, 1, par['high_level'])
                    barrier += (ts_energy + ts_zpe)*constants.AUtoKCAL
                    
=======
                ts_energy = get_energy(reactant, ts, 1, par['high_level'], 
                                       conf=par['conformer_search'])
                ts_zpe = get_zpe(reactant, ts, 1, par['high_level'])
                barrier += ts_energy + ts_zpe
                barrier *= constants.AUtoKCAL
>>>>>>> 181d7d30
                if reactant not in wells:
                    wells.append(reactant)
                    parent[reactant] = reactant
                    do_vdW.append(False)
                
                if len(products) == 1:
                    product = products[0]
                    if product not in wells:
                        if product not in parent:
                            parent[product] = reactant
                        wells.append(product)
                        do_vdW.append(False)
                else:
                    prod_name = '_'.join(sorted(products))
                    if prod_name not in bimol_products:
                        if prod_name not in parent:
                            parent[prod_name] = reactant
                        bimol_products.append('_'.join(sorted(products)))
                    if 'vdW' in line:
                        if vdW_well not in wells:
                            wells.append(vdW_well)
                            do_vdW.append(True)
                            parent[vdW_well] = reactant
                            parent[prod_name] = vdW_well
                new = 1
                temp = None

                for i, rxn in enumerate(reactions):
                    rxn_prod_name = '_'.join(sorted(rxn[2]))
                    if (reactant == rxn[0] and
                            '_'.join(sorted(products)) == rxn_prod_name):
                        new = 0
                        temp = i
                    if reactant == ''.join(rxn[2]) and ''.join(products) == rxn[0]:
                        new = 0
                        temp = i

                if new :
                    if "vdW" not in line:
                        reactions.append([reactant, reaction_name, products, barrier])
                    else:
                        reactions.append([reactant, reaction_name, products, barrier, vdW_energy, vdW_direction])
                elif not new:
                    if "hom_sci" not in reaction_name:
                        # check if the previous reaction has a lower energy or not
                        if reactions[temp][3] > barrier:
                            reactions.pop(temp)
                            if "vdW" not in line:
                                reactions.append([reactant, reaction_name, products, barrier])
                            else:
                                reactions.append([reactant, reaction_name, products, barrier, vdW_energy, vdW_direction])
                        elif "hom_sci" in reactions[temp][1]:
                            reactions.pop(temp)


        # copy the xyz files
        copy_from_kinbot(ji, 'xyz')
        # copy the L3 calculations here, whatever was in those directories, inp, out, pbs, etc.
        try:
            copy_from_kinbot(ji, par['single_point_qc'])
        except:
            logger.warning(f'L3 calculations were not copied from {ji}')
    # create a connectivity matrix for all wells and products
    conn, bars = get_connectivity(wells, bimol_products, reactions)
    # create a batch submission for all L3 jobs
    if par['queuing'] == 'pbs':
        cmd = 'qsub'
        ext = 'pbs'
    elif par['queuing'] == 'slurm':
        cmd = 'sbatch'
        ext = 'slurm'
    elif par['queuing'] == 'local':
        cmd = ''
        ext = ''
        pass
    else:
        raise ValueError(f'Unexpected value for queueing: {par["queuing"]}')

    batch_submit = ''

    well_energies = {}
    well_l3energies = {}
<<<<<<< HEAD
    for index, well in enumerate(wells):
        energy = get_energy(parent[well], well, do_vdW[index], par['high_level'])  # from the db
        zpe = get_zpe(parent[well], well, do_vdW[index], par['high_level'])
=======
    for well in wells:
        energy = get_energy(parent[well], well, 0, par['high_level'], 
                            conf=par['conformer_search'])  # from the db
        zpe = get_zpe(parent[well], well, 0, par['high_level'])
>>>>>>> 181d7d30
        well_energies[well] = ((energy + zpe) - (base_energy + base_zpe)) * constants.AUtoKCAL
        status, l3energy = get_l3energy(well, par)
        if not status:
            l3done = 0  # not all L3 calculations are done
            batch_submit += f'{cmd} {well}.{ext}\n'
        elif not par['L3_calc']:
            pass
        else:
            well_l3energies[well] = ((l3energy + zpe) - (base_l3energy + base_zpe)) * constants.AUtoKCAL
    prod_energies = {}
    prod_l3energies = {}
    for prods in bimol_products:
        energy = 0. - (base_energy + base_zpe)
        l3energy = 0. - (base_l3energy + base_zpe)
        for pr in prods.split('_'):
            energy += get_energy(parent[prods], pr, 0, par['high_level'], 
                                 conf=par['conformer_search'])
            zpe = get_zpe(parent[prods], pr, 0, par['high_level'])
            energy += zpe
            status, l3e = get_l3energy(pr, par)
            if not status:
                l3done = 0  # not all L3 calculations are done
                batch_submit += f'{cmd} {pr}.{ext}\n'
            elif not par['L3_calc']:
                pass
            else:
                l3energy += l3e + zpe
        prod_energies[prods] = energy * constants.AUtoKCAL
        prod_l3energies[prods] = l3energy * constants.AUtoKCAL

    ts_l3energies = {}
    for reac in reactions:
        if "hom_sci" not in reac[1]:  # meaning homolytic scission
            if 'barrierless_saddle' in reac[1]:
                zpe = get_zpe(reac[0], reac[1], 1, par['high_level'])
                status, l3energy = get_l3energy(reac[1], par, bls=1)

                status_prod1, l3energy_prod1 = get_l3energy(reac[2][0], par)
                status_prod2, l3energy_prod2 = get_l3energy(reac[2][1], par)

                status_prod, l3energy_prod = get_l3energy(reac[1] + '_prod', par, bls=1)

                if not status * status_prod:
                    l3done = 0
                    batch_submit += f'{cmd} {reac[1]}.{ext}\n'
                elif not par['L3_calc']:
                    pass
                else:
                    delta1 = l3energy_prod - (l3energy + zpe)  # ZPEs cancel out for fragments
                    delta2 = l3energy_prod1 + l3energy_prod2 - (base_l3energy + base_zpe) 
                    ts_l3energies[reac[1]] = (delta2 - delta1) * constants.AUtoKCAL
            else:
                zpe = get_zpe(reac[0], reac[1], 1, par['high_level'])
                status, l3energy = get_l3energy(reac[1], par)
                if not status:
                    l3done = 0
                    batch_submit += f'{cmd} {reac[1]}.{ext}\n'
                elif not par['L3_calc']:
                    pass
                else:
                    ts_l3energies[reac[1]] = ((l3energy + zpe) - (base_l3energy + base_zpe)) * constants.AUtoKCAL

    logger.info('l3done status {}'.format(l3done))
    # clean duplicates
    batch_submit = list(set(batch_submit.split('\n')))
    batch_submit.reverse()
    batch_submit = '\n'.join(batch_submit)
    batch = f'{par["single_point_qc"]}/batch_L3_{par["queuing"]}.sub'
    if par['queuing'] != 'local':
        with open(batch, 'w') as f:
            f.write(batch_submit)
        os.chmod(batch, stat.S_IRWXU)  # read, write, execute by owner

    if l3done == 1 and par['L3_calc']:
        logger.info('Energies are updated to L3 in ME and PESViewer.')
        well_energies = well_l3energies
        prod_energies = prod_l3energies
        for reac in reactions:  # swap out the barrier
            if 'hom_sci' not in reac[1]:
                reac[3] = ts_l3energies[reac[1]]
            if 'barrierless_saddle' in reac[1]:
                reac[3] = ts_l3energies[reac[1]]

        logger.info('L3 energies in kcal/mol, incl. ZPE')
        for well in wells:
            logger.info('{}   {:.2f}'.format(well, well_l3energies[well]))
        for prod in bimol_products:
            logger.info('{}   {:.2f}'.format(prod, prod_l3energies[prod]))
        for ts in ts_l3energies:
            logger.info('{}   {:.2f}'.format(ts, ts_l3energies[ts]))
    else:
        logger.info(f'Energies used are at the L2 ({par["high_level_method"]}/'
                     f'{par["high_level_basis"]}) level of theory.')

        
    # if L3 was done and requested, everything below is done with that
    # filter according to tasks
<<<<<<< HEAD
    wells, products, reactions, highlight = filter(par,
                                                   wells,
                                                   bimol_products,
                                                   reactions,
                                                   conn,
                                                   bars,
                                                   well_energies,
                                                   task,
                                                   names)
=======
    filtered_stpts = filter_stat_points(par, wells, products, reactions, conn,
                                        bars, well_energies, task, names)
    wells, products, reactions, highlight = filtered_stpts
>>>>>>> 181d7d30

    create_interactive_graph(wells,
                             bimol_products,
                             reactions,
                             par['title'],
                             well_energies,
                             prod_energies,
                             )

    barrierless = []
    vdW = []
    rxns = []
    for rxn in reactions:
        if 'hom_sci' in rxn[1]:
            #in rxn: [reactant, reaction_name, products, barrier]
            barrierless.append([rxn[0], rxn[1], rxn[2], rxn[3]])
        elif len(rxn) > 4: #vdW for now, find better condition latter?
            #in rxn: [reactant, reaction_name, products, barrier, vdW_energy, vdW_direction]
            vdW.append([rxn[0], rxn[1], rxn[2], rxn[3], rxn[4], rxn[5]])
        else:
            rxns.append([rxn[0], rxn[1], rxn[2], rxn[3]])

    create_rotdPy_inputs(par,
                         barrierless,
                         vdW)


    # write full pesviewer input
    create_pesviewer_input(par,
                           wells,
                           bimol_products,
                           rxns,
                           barrierless,
                           vdW,
                           well_energies,
                           prod_energies,
                           highlight)
    
    if par['me']:
        create_mess_input(par,
                          wells,
                          bimol_products,
                          rxns,
                          barrierless,
                          well_energies,
                          prod_energies,
                          parent,
                          mass,
                          l3done)

    if par['single_point_qc'].lower() == 'molpro':
        if l3done:
            check_l3_l2(par['single_point_key'], parent, reactions)
        t1_analysis(par['single_point_key'])


def filter_stat_points(par, wells, products, reactions, conn, bars, well_energies, task,
           names):
    """Filter the wells, products and reactions according to their task and name."""
    # list of reactions to highlight
    highlight = []
    # 1. all: This is the default showing all pathways
    # 2. lowestpath: show the lowest path between the species
    # corresponding to the names
    # 3. allpaths: show all paths between the species
    # corresponding to the names
    # 4. wells: show all reactions of one wells
    # corresponding to the names
    # 5. temperature
    # 6. threshold_reapply: apply the barrier threshold
    # cutoff at the highest level that was done

    # filter the reactions according to the task
    if task == 'all':
        filtered_reactions = reactions
    elif task == 'lowestpath':
        all_rxns = get_all_pathways(wells, products, reactions, names, conn)
        # this is the maximum energy along the minimun energy pathway
        min_energy = None
        min_rxn = None
        for rxn_list in all_rxns:
            barriers = [ri[3] for ri in rxn_list]
            if min_energy is None:
                min_energy = max(barriers)
                min_rxn = rxn_list
            else:
                if max(barriers) < min_energy:
                    min_energy = max(barriers)
                    min_rxn = rxn_list
        filtered_reactions = min_rxn
    elif task == 'allpaths':
        all_rxns = get_all_pathways(wells, products, reactions, names, conn)
        filtered_reactions = []
        for rxnlist in all_rxns:
            for rxn in rxnlist:
                new = 1
                for r in filtered_reactions:
                    if r[1] == rxn[1]:
                        new = 0
                if new:
                    filtered_reactions.append(rxn)
        # this is the maximum energy along the minimun energy pathway
        min_energy = None
        min_rxn = None
        for rxn_list in all_rxns:
            barriers = [ri[3] for ri in rxn_list]
            if min_energy is None:
                min_energy = max(barriers)
                min_rxn = rxn_list
            else:
                if max(barriers) < min_energy:
                    min_energy = max(barriers)
                    min_rxn = rxn_list
        for rxn in min_rxn:
            highlight.append(rxn[1])
    elif task == 'well':
        if len(names) == 1:
            filtered_reactions = []
            for rxn in reactions:
                prod_name = '_'.join(sorted(rxn[2]))
                if names[0] == rxn[0] or names[0] == prod_name:
                    filtered_reactions.append(rxn)
        else:
            logger.error('Only one name should be given for a well filter')
            logger.error('Received: ' + ' '.join(names))
            sys.exit(-1)
    elif task == 'temperature':
        if len(names) == 1:
            try:
                # read the temperature
                temperature = float(names[0])
            except ValueError:
                logger.error('A float is needed for a temperature filter')
                logger.error('Received: ' + ' '.join(names))
                sys.exit(-1)
            filtered_reactions = []
            # iterate the wells
            wells, filtered_reactions = filter_boltzmann(wells[0],
                                                         [wells[0]],
                                                         reactions,
                                                         filtered_reactions,
                                                         well_energies,
                                                         temperature)
        else:
            logger.error('Only one argument should be given for a temperature filter')
            logger.error('Received: ' + ' '.join(names))
            sys.exit(-1)
    elif task == 'l2threshold':
        filtered_reactions = []
        for rxn in reactions:
            if rxn[3] < par['barrier_threshold']:
                filtered_reactions.append(rxn)
    else:
        logger.error('Could not recognize task ' + task)
        sys.exit(-1)

    # filter the wells
    filtered_wells = []
    for well in wells:
        for rxn in filtered_reactions:
            prod_name = '_'.join(sorted(rxn[2]))
            if well == rxn[0] or well == prod_name:
                if well not in filtered_wells:
                    filtered_wells.append(well)
            if "IRC" in well and (len(rxn) == 6):
                vdW_name = f"{rxn[1]}{rxn[5].split('vdW')[1]}"
                if well == vdW_name:
                    if well not in filtered_wells:
                        filtered_wells.append(well)

    # filter the products
    filtered_products = []
    for prod in products:
        for rxn in filtered_reactions:
            prod_name = '_'.join(sorted(rxn[2]))
            if prod == prod_name:
                if prod not in filtered_products:
                    filtered_products.append(prod)

    return filtered_wells, filtered_products, filtered_reactions, highlight


def filter_boltzmann(well, wells, reactions, filtered_reactions,
                     well_energies, temperature):
    """
    Filter the reactions based on branching fractions at a given temperature
    """
    well_energy = well_energies[well]
    # all the reactions that include this well
    one_well_rxns = []
    # iterate all reactions
    for rxn in reactions:
        # check if this reactions belongs to the current well
        if rxn[0] == well or rxn[2][0] == well:
            one_well_rxns.append(rxn)
    # list containing the branching fractions for this well
    branching = []
    for rxn in one_well_rxns:
        # calculate the boltzmann factor
        value = np.exp(-(rxn[3] - well_energy) * 1000 / 1.9872036 / temperature)
        branching.append(value)
    # calculate the actual branching fractions
    br_sum = sum(branching)
    branching = np.array(branching) / br_sum
    for i, rxn in enumerate(one_well_rxns):
        # only add a reaction if the branching fraction is below 1%
        if branching[i] > 0.01:
            new = 1
            for r in filtered_reactions:
                if r[1] == rxn[1]:
                    new = 0
            if new:
                filtered_reactions.append(rxn)
                if not rxn[0] in wells:
                    wells.append(rxn[0])
                    wells, filtered_reactions = filter_boltzmann(rxn[0],
                                                                 wells,
                                                                 reactions,
                                                                 filtered_reactions,
                                                                 well_energies,
                                                                 temperature)
                if len(rxn[2]) == 1:
                    if not rxn[2][0] in wells:
                        wells.append(rxn[2][0])
                        wells, filtered_reactions = filter_boltzmann(rxn[2][0],
                                                                     wells,
                                                                     reactions,
                                                                     filtered_reactions,
                                                                     well_energies,
                                                                     temperature)
    return wells, filtered_reactions


def get_connectivity(wells, products, reactions):
    """
    Create two matrices:
    conn: connectivity (1 or 0) between each pair of stationary points
    bars: barrier height between each pair of stationary points
          0 if not connected
    """
    conn = np.zeros((len(wells) + len(products), len(wells) + len(products)), dtype=int)
    bars = np.zeros((len(wells) + len(products), len(wells) + len(products)))
    for rxn in reactions:
        reac_name = rxn[0]
        prod_name = '_'.join(sorted(rxn[2]))
        i = get_index(wells, products, reac_name)
        j = get_index(wells, products, prod_name)
        conn[i][j] = 1
        conn[j][i] = 1
        barrier = rxn[3]
        bars[i][j] = barrier
        bars[j][i] = barrier
    return conn, bars


def get_all_pathways(wells, products, reactions, names, conn):
    """
    Get all the pathways in which all intermediate species
    are wells and not bimolecular products
    """
    if len(names) == 2:
        # the maximum length between two stationary points
        # is the number of wells+2
        max_length = 5
        n_mol = len(wells) + len(products)
        start = get_index(wells, products, names[0])
        end = get_index(wells, products, names[1])
        # make a graph out of the connectivity
        # nodes of the graph
        nodes = [i for i in range(n_mol)]
        G = nx.Graph()
        G.add_nodes_from(nodes)
        # add the edges of the graph
        for i, ci in enumerate(conn):
            for j, cij in enumerate(ci):
                if cij > 0:
                    G.add_edge(i, j)
        # list of reaction lists for each pathway
        paths = nx.all_simple_paths(G, start, end, cutoff=max_length)
        rxns = []
        for path in paths:
            if is_pathway(wells, products, path, names):
                rxns.append(get_pathway(wells, products, reactions, path, names))
        return rxns
    else:
        logger.error('Cannot find a lowest path if the number of species is not 2')
        logger.error('Found species: ' + ' '.join(names))


def get_index(wells, products, name):
    try:
        i = wells.index(name)
    except ValueError:
        try:
            i = products.index(name) + len(wells)
        except ValueError:
            logger.error('Could not find reactant ' + name)
            sys.exit(-1)
    return i


def get_name(wells, products, i):
    if i < len(wells):
        name = wells[i]
    else:
        name = products[i - len(wells)]
    return name


def get_pathway(wells, products, reactions, ins, names):
    """
    Return the list of reactions between the species in
    the names, according to the instance ins
    """
    # list of reactions
    rxns = []
    for index, i in enumerate(ins[:-1]):
        j = ins[index + 1]
        rxns.append(get_reaction(wells, products, reactions, i, j))
    return rxns


def get_reaction(wells, products, reactions, i, j):
    """
    method to get a reaction in the reactions list
    according to the indices i and j which correspond
    to the index in wells or products
    """
    name_1 = get_name(wells, products, i)
    name_2 = get_name(wells, products, j)
    for rxn in reactions:
        reac_name = rxn[0]
        prod_name = '_'.join(sorted(rxn[2]))
        if ((name_1 == reac_name and name_2 == prod_name) or
                (name_2 == reac_name and name_1 == prod_name)):
            return rxn
    return None


def is_pathway(wells, products, ins, names):
    """
    Method to check if the instance ins
    corresponds to a pathway between the species
    in the names list
    """
    # check of all intermediate species are wells
    if all([insi < len(wells) for insi in ins[1:-1]]):
        name_1 = get_name(wells, products, ins[0])
        name_2 = get_name(wells, products, ins[-1])
        # check if the names correspond
        if ((name_1 == names[0] and name_2 == names[1]) or
                (name_2 == names[0] and name_1 == names[1])):
            return 1
    return 0


def copy_from_kinbot(well, dirname):
    files = os.listdir(f'{well}/{dirname}')
    if not os.path.exists(dirname):
        os.mkdir(dirname)
    for f in files:
        if f.endswith('.out'):
            if not os.path.exists(f'{dirname}/{f}'):
                shutil.copy(f'{well}/{dirname}/{f}', f'{dirname}/{f}')
        else:
            shutil.copy(f'{well}/{dirname}/{f}', f'{dirname}/{f}')


def get_rxn(prods, rxns):
    for rxn in rxns:
        if prods == '_'.join(sorted(rxn[2])):
            return rxn


def create_short_names(wells, products, reactions, barrierless):
    """
    Create a short name for all the wells, all the
    bimolecular products and all the transition states
    """
    # short names of the wells
    # key: chemid
    # value: short name
    well_short = {}
    # short names of the products
    # key: sorted chemids with underscore
    # value: short name
    pr_short = {}
    # short names of the fragments
    # key: chemid
    # value: short name
    fr_short = {}
    # short name of the ts's
    # key: reaction name (chemid, type and instance)
    # value: short name
    ts_short = {}
    # short name of the barrierless reactions
    # key: reaction number
    # value: reaction number
    nobar_short = {}
    for well in wells:
        if well not in well_short:
            short_name = 'w_' + str(len(well_short) + 1)
            well_short[well] = short_name

    for prod in products:
        if prod not in pr_short:
            short_name = 'pr_' + str(len(pr_short) + 1)
            pr_short[prod] = short_name
        for frag in prod.split('_'):
            if frag not in fr_short:
                short_name = 'fr_' + str(len(fr_short) + 1)
                fr_short[frag] = short_name

    for rxn in reactions:
        if rxn[1] not in ts_short:
            short_name = 'rxn_' + str(len(ts_short) + 1)
            ts_short[rxn[1]] = short_name

    n = 1
    for rxn in barrierless:
        nobar_name = 'nobar_' + str(n)
        key = f'{rxn[0]}_{rxn[2][0]}_{rxn[2][1]}'
        nobar_short[key] = nobar_name
        n = n + 1

    return well_short, pr_short, fr_short, ts_short, nobar_short


def create_mess_input(par, wells, products, reactions, barrierless,
                      well_energies, prod_energies, parent, mass, l3done):
    """When calculating a full pes, the files from the separate wells
    are read and concatenated into one file
    Two things per file need to be updated
    1. the names of all the wells, bimolecular products and ts's
    2. all the zpe corrected energies
    If it is a multi_conf_tst calculation, then the ZeroEnergies and
    ImaginaryFrequency values need to be also changed for each species in the Union.
    The lowest energy species has L3 energies (if calculated), while the 
    others are corrected with their DeltaL2 energies.
    """

    logger.info(f"uq value: {par['uq']}")
    short_names = create_short_names(wells, products, reactions, barrierless)
    well_short, pr_short, fr_short, ts_short, nobar_short = short_names

    # list of the strings to write to mess input file
    s = []

    # Create the header block for MESS
    frame = '######################\n' 
    divider = '! ****************************************\n'
    
    dummy = StationaryPoint('dummy',
                            par['charge'],
                            par['mult'],
                            smiles=par['smiles'],
                            structure=par['structure'])

    mess = MESS(par, dummy)
    uq = UQ(par)

    if l3done:
        lot = 'L3'
    else:
        lot = f'{par["high_level_method"]}/{par["high_level_basis"]}'

    header_file = f'{kb_path}/tpl/mess_header.tpl'
    with open(header_file) as f:
        tpl = f.read()

    for uq_iter in range(par['uq_n']):
        mess_iter = "{0:04d}".format(uq_iter)

        e_well = par['epsilon'] * uq.calc_factor('epsilon', uq_iter)
        s_well = par['sigma'] * uq.calc_factor('sigma', uq_iter)
        enrelfact = par['EnergyRelaxationFactor'] * uq.calc_factor('enrelfact', uq_iter)
        enrelpow = par['EnergyRelaxationPower'] * uq.calc_factor('enrelpow', uq_iter)

        header = tpl.format(TemperatureList=' '.join([str(ti) for ti in par['TemperatureList']]),
                            PressureList=' '.join([str(pi) for pi in par['PressureList']]),
                            EnergyStepOverTemperature=par['EnergyStepOverTemperature'],
                            ExcessEnergyOverTemperature=par['ExcessEnergyOverTemperature'],
                            ModelEnergyLimit=par['ModelEnergyLimit'],
                            CalculationMethod=par['CalculationMethod'],
                            ChemicalEigenvalueMax=par['ChemicalEigenvalueMax'],
                            Reactant=well_short[wells[0]],
                            EnergyRelaxationFactor=round(enrelfact, 2),
                            EnergyRelaxationPower=round(enrelpow, 2),
                            EnergyRelaxationExponentCutoff=par['EnergyRelaxationExponentCutoff'],
                            e_coll=round(constants.epsilon[par['collider']], 2),
                            s_coll=constants.sigma[par['collider']],
                            m_coll=constants.mass[par['collider']],
                            e_well=round(e_well, 2),
                            s_well=round(s_well, 2),
                            m_well=mass,
                            LevelOfTheory=lot
                            )

        s = []  # mess string after header

        well_energies_current = deepcopy(well_energies)
        prod_energies_current = deepcopy(prod_energies)
            
        # write the wells
        s.append(frame + '# WELLS\n' + frame)
        for well in wells:
            name = well_short[well] + ' ! ' + well
            energy = well_energies[well] + uq.calc_factor('energy', uq_iter)
            well_energies_current[well] = energy
            with open(parent[well] + '/' + well + '_' + mess_iter + '.mess', 'r') as f:
                s.append(f.read().format(name=name, zeroenergy=round(energy, 2)))
            s.append(divider)

        # write the products and barrierless reactions
        s.append(frame + '# BIMOLECULAR PRODUCTS\n' + frame)
        for prod in products:
            name = pr_short[prod] + ' ! ' + prod
            energy = prod_energies[prod] + uq.calc_factor('energy', uq_iter)
            prod_energies_current[prod] = energy
            fr_names = {}
            for fr in prod.split('_'):
                key = f'fr_name_{fr}'
                value = fr_short[fr] + ' ! ' + fr
                fr_names[key] = value
            # check if barrieless
            bless = 0
            for bl in barrierless:
                bl_prod = f'{bl[2][0]}_{bl[2][1]}'
                if prod == bl_prod and parent[prod] == bl[0]:
                    bless = 1
                    break
            with open(parent[prod] + '/' + prod + '_' + mess_iter + '.mess') as f:
                if not bless:
                    s.append(f.read().format(name=name,
                                             ground_energy=round(energy, 2),
                                             **fr_names))
                else:
                    s.append(f.read().format(name=name,
                                             blessname=nobar_short[f'{parent[prod]}_{bl_prod}'],
                                             wellname=well_short[parent[prod]],
                                             prodname=pr_short[prod],
                                             ground_energy=round(energy, 2),
                                             **fr_names))
            s.append(divider)

        # write the barrier
        s.append(frame + '# BARRIERS\n' + frame)
        for rxn in reactions:
            if rxn[0] == rxn[2][0]:  # Avoid writing identity reactions.
                continue
            with open("reactionList.log", 'a') as f:
                f.write(f'rxn\n')
            name = [ts_short[rxn[1]]]
            name.append(well_short[rxn[0]])
            if len(rxn[2]) == 1:
                name.append(well_short[rxn[2][0]])
            else:
                name.append(pr_short['_'.join(sorted(rxn[2]))])
            name.append('!')
            name.append(rxn[1])
            energy = rxn[3] + uq.calc_factor('barrier', uq_iter)
            welldepth1 = energy - well_energies_current[rxn[0]] 
            if len(rxn[2]) == 1:
                welldepth2 = energy - well_energies_current[rxn[2][0]] 
            else:
                prodname = '_'.join(sorted(rxn[2]))
                welldepth2 = energy - prod_energies_current[prodname] 
            cutoff = min(welldepth1, welldepth2)
            with open(rxn[0] + '/' + rxn[1] + '_' + mess_iter + '.mess') as f:
                s.append(f.read().format(name=' '.join(name), 
                         zeroenergy=round(energy, 2),
                         cutoff=round(cutoff, 2),
                         welldepth1=round(welldepth1, 2),
                         welldepth2=round(welldepth2, 2),
                         ))
            s.append('!****************************************')
        s.append(divider)
        s.append('End ! end kinetics\n')

        if not os.path.exists('me'):
            os.mkdir('me')

        with open(f'me/mess_{mess_iter}.inp', 'w') as f:
            f.write(header)
            f.write('\n'.join(s))

        if par['multi_conf_tst']:
            logger.debug('\tUpdating ZPE and tunneling parameters for multi_conf_tst...')
            with open(f'me/mess_{mess_iter}_corr.inp', 'w') as fcorr:
                with open(f'me/mess_{mess_iter}.inp', 'r') as f:
                    lines = f.read().split('\n')
                    for line in lines:
                        words = line.split()
                        if 'ZeroEnergy' in line:
                            if len(words) == 4:
                                space = ' ' * (len(line) - len(line.lstrip(' ')))
                                ecorr = float(words[3])
                                words[1] = str(round(float(words[1]) + ecorr, 2))
                                newline = ' '.join(words)
                                newline = space + newline
                            else:
                                newline = line
                            fcorr.write(newline)
                        elif 'End ! RRHO' in line:
                            ecorr = None  # reset correction at the end of block
                            fcorr.write(line)
                        elif len(words) == 0:
                            continue
                        elif ('CutoffEnergy' in line or 'WellDepth' in line) and ecorr is not None:
                            space = ' ' * (len(line) - len(line.lstrip(' ')))
                            words[1] = str(round(float(words[1]) + ecorr, 2))
                            newline = ' '.join(words)
                            newline = space + newline
                            fcorr.write(newline)
                        elif 'ImaginaryFrequency' in line:
                            if len(words) == 4:
                                space = ' ' * (len(line) - len(line.lstrip(' ')))
                                words[1] = words[3][1:]  # cutting off - sign
                                newline = ' '.join(words)
                                newline = space + newline
                            else:
                                newline = line
                            fcorr.write(newline)
                        else:
                            fcorr.write(line)
                        fcorr.write('\n')

            shutil.copyfile(f'me/mess_{mess_iter}_corr.inp', f'me/mess_{mess_iter}.inp')
            os.remove(f'me/mess_{mess_iter}_corr.inp')

        # cleaning file from submerged barrier tunneling
        #Tunneling   Eckart
        #  ImaginaryFrequency[1/cm]  2277.51
        #  CutoffEnergy[kcal/mol]    20.56
        #  WellDepth[kcal/mol]       34.0
        #  WellDepth[kcal/mol]       20.56
        #End
        with open(f'me/mess_{mess_iter}_temp.inp', 'w') as ftemp:
            with open(f'me/mess_{mess_iter}.inp', 'r') as f:
                lines = f.read().split('\n')
                submerged = -1
                for ll, line in enumerate(lines):
                    words = line.split()
                    if 'Tunneling' in line:
                        submerged = -1
                        words = lines[ll + 2].split()
                        if float(words[1]) <= 0:
                            submerged = 0
                            ftemp.write('! submerged barrier\n')
                        else:
                            ftemp.write(line)
                            ftemp.write('\n')
                    elif submerged <= 5 and submerged >= 0:
                        submerged += 1
                    else: 
                        ftemp.write(line)
                        ftemp.write('\n')

        shutil.copyfile(f'me/mess_{mess_iter}_temp.inp', f'me/mess_{mess_iter}.inp')
        os.remove(f'me/mess_{mess_iter}_temp.inp')

        if par['me']:
            mess.run()

        #uq.format_uqtk_data() 
    return

def create_rotdPy_inputs(par, bless, vdW):
    """
    Function that create an input file for rotdPy.
    barrierless and vdW are lists of reactions.
    barrierless reactions:
    [reactant, reaction_name, products, barrier]
    vdW reactions:
    [reactant, reaction_name, products, barrier, vdW_energy, vdW_direction]
    """

    barrierless = list(bless) #Avoids modifying barrierless outside of the function
    number_of_barrierless = len(barrierless)

    #format the vdW reactions to be added to the barrierless list.
    for reac in vdW:
        reactant, reaction_name, products, barrier, vdW_energy, vdW_direction = reac
        reaction_name = f"{reaction_name}{vdW_direction.split('vdW')[1]}"
        barrier = vdW_energy
        barrierless.append([reactant, reaction_name, products, barrier])

    for index, reac in enumerate(barrierless):
        reactant, reaction_name, products, barrier = reac
        job_name = f"{reaction_name}_{'_'.join(products)}"
        if job_name not in par["rotdPy_inputs"]:
            continue
        logger.info(f"Creating rotdPy input for reaction {job_name}")
        parent_chemid = reactant
        if len(products) == 2: #Check if the barrierless reaction has 2 fragments
            tot_frag = len(products)

            fragments = []
            for frag_number in range(tot_frag):
                chemid = products[frag_number]

                if par['high_level']:
                    #Will read info from L2 structure
                    basename = f"{chemid}_well_high"
                else:
                    #Will read info from L1 structure
                    basename = f"{chemid}_well"

                #Create ase.atoms objects for each fragments
                db = connect(f"{parent_chemid}/kinbot.db")
                *_, last_row = db.select(name=f"{basename}", sort="-1")
                atoms = last_row.toatoms() #This is an ase.atoms object
                fragments.append(Fragment.from_ase_atoms(atoms=atoms,
                                                        frag_number=frag_number,
                                                        max_frag=tot_frag,
                                                        chemid=chemid,
                                                        parent_chemid=parent_chemid,
                                                            ))
            if par['high_level']:
                #Will read info from L2 structure
                basename = f"{parent_chemid}_well_high"
            else:
                #Will read info from L1 structure
                basename = f"{parent_chemid}_well"

            db = connect(f"{parent_chemid}/kinbot.db")
            *_, last_row = db.select(name=f"{basename}", sort="-1")
            parent = StationaryPoint.from_ase_atoms(last_row.toatoms())#This is an ase.atoms object
            parent.characterize()

            #Create the list of pivot points and pivot points' distance matrices for each distances along the scan
            fragnames = Fragment.get_fragnames()
            reactive_atoms = []
            reactive_atoms = pp_settings.get_ra(reac) 
            if index < number_of_barrierless:
                #Map the long range fragments with the index of the parent to find 
                pp_settings.set_order(parent, reactive_atoms, fragments)
                #Make sure the reactive atoms are in the same order as the fragments
                reactive_atoms = pp_settings.reset_reactive_atoms(reactive_atoms,[frag.map for frag in fragments])

            #Set the pivot points on each fragments and create the surfaces
            surfaces = []

            if len(reactive_atoms) == 0:
                logger.warning("No reactive atom detected for this reaction. Pivot points on COMs.")
                
            for dist in par['vrc_tst_dist_list']:
                n_pp = [] #Dimension of the distance matrix depending on the number of pivot points
                if len(reactive_atoms) == 0:
                    for frag in fragments: #Pivot points directly on COM for vdW
                        frag.set_pp_on_com()
                        n_pp.append(len(frag.pivot_points))
                else:
                    for frag, atom in zip(fragments, reactive_atoms): #This line assume one reactive atom by fragment
                        frag.set_pivot_points(dist, atom)
                        n_pp.append(len(frag.pivot_points))
                pp_dist = np.zeros(tuple(n_pp), dtype=float)
                pp_dist[:] = dist
                
                surfaces.append(VRC_TST_Surface(fragments, pp_dist))
                for frag in fragments:
                    frag.pivot_points = [] #Reset the pivot points of each fragments for next surface.
                    
            #Creating the strings to print input file
            #Fragments block:
            Fragments_block = ""
            for frag in fragments:
                Fragments_block = Fragments_block + (repr(frag)) + "\n"

            #Surfaces block:
            Surfaces_block = "divid_surf = [\n"
            for surf in surfaces:
                Surfaces_block = Surfaces_block + (repr(surf))
                if surf == surfaces[-1]:
                    Surfaces_block = Surfaces_block[:-3]
            Surfaces_block= Surfaces_block + "]\n"

            #Calc_block:
            whoami = getpass.getuser()
            Calc_block = "calc = {\n" +\
                        "'code': 'molpro',\n" +\
                        f"'scratch': '/scratch/{whoami}',\n" +\
                        f"'processors': {par['single_point_ppn']},\n" +\
                        f"'queue': '{par['queuing']}',\n" +\
                        "'max_jobs': 20}"

            #Flux block:
            Flux_block = "flux_parameter = {'pot_smp_max': 2000, 'pot_smp_min': 2,\
                  'tot_smp_max': 10000, 'tot_smp_min': 50,\
                  'flux_rel_err': 10.0, 'smp_len': 1}"
            
        else:
            logger.warning("The creation of rotdPy inputs currently only work for bimolecular products.")
            logger.warning(f"Skiping rotdPy input creation for reac {job_name}.")
            continue

        fname = f"{job_name}.py"
        folder = "rotdPy"
        template_file_path = f'{kb_path}/tpl/rotdPy.tpl'
        with open(template_file_path) as template_file:
            template = template_file.read()
            new_input = template.format(job_name = job_name,
                                   Fragments_block = Fragments_block,
                                   Surfaces_block = Surfaces_block,
                                   frag_names = '[' + ', '.join(fragnames) + ']',
                                   calc_block = Calc_block,
                                   flux_block = Flux_block,
                                   min_dist = par['vrc_tst_dist_list'][0])
        if not os.path.exists(folder):
            # Create a new directory because it does not exist
            os.makedirs(folder)

        with open(f"{folder}/{fname}", 'w') as f:
            f.write(new_input)

        #Erase the fragments for this reaction
        Fragment._instances = []

def create_pesviewer_input(par, wells, products, reactions, barrierless, vdW,
                           well_energies, prod_energies, highlight):
    """
    highlight: list of reaction names that need a red highlight
    """
    # delete the im_extent and xval files
    try:
        os.remove('{}_xval.txt'.format(par['title']))
    except OSError:
        pass

    if highlight is None:
        highlight = []

    well_lines = []
    for well in wells:
        energy = well_energies[well]
        well_lines.append('{} {:.2f}'.format(well, energy))

    bimol_lines = []
    for prods in products:
        energy = prod_energies[prods]
        bimol_lines.append('{} {:.2f}'.format(prods, energy))

    ts_lines = []
    for rxn in reactions:
        high = ''
        if rxn[1] in highlight:
            high = 'red'
        prod_name = '_'.join(sorted(rxn[2]))
        ts_lines.append('{} {:.2f} {} {} {}'.format(rxn[1],
                                                    rxn[3],
                                                    rxn[0],
                                                    prod_name,
                                                    high))
    barrierless_lines = []
    prev_prod = []
    for index, rxn in enumerate(barrierless):
        prod_name = '_'.join(sorted(rxn[2]))
        barrierless_lines.append('{name} {react} {prod}'.format(name='nobar_' + str(index),
                                                                    react=rxn[0],
                                                                    prod=prod_name))
    
    for index, rxn in enumerate(vdW):
        high = ''
        if rxn[1] in highlight:
            high = 'red'
        vdW_name = f"{rxn[1]}{rxn[5].split('vdW')[1]}"
        prod_name = '_'.join(sorted(rxn[2]))
        ts_lines.append('{} {:.2f} {} {} {}'.format(rxn[1],
                                                    rxn[3],
                                                    rxn[0],
                                                    vdW_name,
                                                    high))
        barrierless_lines.append('{name} {react} {prod}'.format(name='nobar_' + str(index + len(barrierless)),
                                                                    react=vdW_name,
                                                                    prod=prod_name))


    well_lines = '\n'.join(well_lines)
    bimol_lines = '\n'.join(bimol_lines)
    ts_lines = '\n'.join(ts_lines)
    barrierless_lines = '\n'.join(barrierless_lines)

    # write everything to a file
    fname = 'pesviewer.inp'
    template_file_path = f'{kb_path}/tpl/{fname}.tpl'
    with open(template_file_path) as template_file:
        template = template_file.read()
    template = template.format(id=par['title'],
                               wells=well_lines,
                               bimolecs=bimol_lines,
                               ts=ts_lines,
                               barrierless=barrierless_lines)
    with open(fname, 'w') as f:
        f.write(template)


def create_interactive_graph(wells, products, reactions, title, well_energies, prod_energies):
    """
    Create an interactive plot with pyvis
    """
    if len(wells) < 2:
        return -2
    try:
        from pyvis import network as net
    except ImportError:
        logger.warning('pyvis cannot be imported, no interactive plot is made.')
        return -1

    # For now we are assuming the all of the 2D depictions
    # are in place, which were created with PESViewer
    # Later we can add those in independently, but
    # this is not needed, just requires a quick run of
    # PESViewer

    conn, bars = get_connectivity(wells, products, reactions)

    g = net.Network(height='800px', width='50%',heading='')
    for i, well in enumerate(wells):
        g.add_node(i, label='', borderWidth=3, title=f'{well}: {round(well_energies[well], 1)} kcal/mol', 
                   shape='image', image=f'{os.getcwd()}/{title}/{well}_2d.png')
    for i, prod in enumerate(products):
        g.add_node(i + len(wells), label='', borderWidth=3, title=f'{prod}: {round(prod_energies[prod],1)} kcal/mol', 
                   shape='image', image=f'{os.getcwd()}/{title}/{prod}_2d.png')

    color_min = bars.min()
    color_max = bars.max()
    color_step = (color_max - color_min) / 256.
    for i, ci in enumerate(conn):
        for j, cij in enumerate(ci):
            if cij > 0:
                red = round((bars[i, j] - color_min) / color_step) 
                green = 0
                blue = round((color_max - bars[i, j]) / color_step)
                g.add_edge(i, j, title=f'{round(bars[i, j], 1)} kcal/mol', width=4, color=f'rgb({red},{green},{blue})')
    g.show_buttons(filter_=['physics'])
    g.save_graph(f'{title}.html')
    #display(HTML('example.html'))
    return 0


<<<<<<< HEAD
def get_energy(directory, job, ts, high_level, mp2=0, bls=0):
    if "IRC" in directory:
        directory = directory.split("_")[0]
=======
def get_energy(directory, job, ts, high_level, mp2=0, bls=0, conf=0):
>>>>>>> 181d7d30
    db = connect(directory + '/kinbot.db')
    if ts:
        j = job
    else:
        j = job + '_well'
    if conf and not high_level and not mp2:
        j = f'conf/{job}_low'
    if mp2:
        j += '_mp2'
    if bls:
        j += '_bls'
    if high_level:
        j += '_high'
    rows = db.select(name=j)
    for row in rows:
        if hasattr(row, 'data'):
            energy = row.data.get('energy')
    try:
        # ase energies are always in eV, convert to Hartree
        energy *= constants.EVtoHARTREE
    except UnboundLocalError or TypeError:
        # this happens when the job is not found in the database
        logger.error('Could not find {} in directory {} database.'.format(j, directory))
        logger.error('Exiting...')
        sys.exit(-1)
    except TypeError:
        logger.warning('Could not find {} in directory {}'.format(job, directory))
        energy = 0.
    return energy


def get_l3energy(job, par, bls=0):
    """
    Get the L3, single-point energies.
    This is not object oriented.
    """

    if bls:
        key = par['barrierless_saddle_single_point_key']
    else:
        key = par['single_point_key']

    if job == '10000000000000000001':  # proton
        return 1, 0.0
    if par['single_point_qc'] == 'molpro':
        if os.path.exists(f'molpro/{job}.out'):
            with open(f'molpro/{job}.out', 'r') as f:
                lines = f.readlines()
                for line in reversed(lines):
                    if ('SETTING ' + key) in line:
                        e = float(line.split()[3])
                        logger.info('L3 electronic energy for {} is {} Hartree.'.format(job, e))
                        return 1, e  # energy was found
    elif par['single_point_qc'] == 'orca':
        if os.path.exists(f'orca/{job}_property.txt'):
            with open(f'orca/{job}_property.txt', 'r') as f:
                lines = f.readlines()
                for line in reversed(lines):
                    if (key) in line:
                        e = float(line.split()[-1])
                        logger.info('L3 electronic energy for {} is {} Hartree.'.format(job, e))
                        return 1, e  # energy was found
    elif par['single_point_qc'] == 'gauss':
        if os.path.exists('gauss/' + job + '.log'):
            gaussname = 'gauss/' + job + '.log'
        elif os.path.exists('gauss/' + job + '_high.log'):
            gaussname = 'gauss/' + job + '_high.log'
        elif os.path.exists('gauss/' + job + '_well_high.log'):
            gaussname = 'gauss/' + job + '_well_high.log'
        else:
            logger.info('L3 for {} is missing.'.format(job))
            return 0, -1  # job not yet started to run

        with open(gaussname) as f:
            lines = f.readlines()
            for line in reversed(lines):
                if (key) in line:
                    words = line.split()
                    wi = words.index(key) + 2
                    e = float(words[wi].replace('D', 'E'))
                    logger.info('L3 electronic energy for {} is {} Hartree.'.format(job, e))
                    return 1, e  # energy was found
 
    # if no file or no energy found
    logger.info('L3 for {} is missing.'.format(job))
    return 0, -1  # job not yet started to run or not finished


def get_zpe(jobdir, job, ts, high_level, mp2=0, bls=0):
    if "IRC" in jobdir:
        jobdir = jobdir.split("_")[0]
    db = connect(jobdir + '/kinbot.db')
    if ts:
        j = job
    else:
        j = job + '_well'
    if mp2:
        j += '_mp2'
    if bls:
        j += '_bls'
    if high_level:
        j += '_high'
    rows = db.select(name=j)
    zpe = None 
    for row in rows:
        if hasattr(row, 'data'):
            zpe = row.data.get('zpe')
    if zpe == None: 
        logger.warning('Could not find zpe for {} in directory {}'.format(job, jobdir))
        zpe = 1.  # a large value
    return zpe


def check_status(job, pid):
    command = ['ps', '-u', 'root', '-N', '-o', 'pid,s,user,%cpu,%mem,etime,args']
    process = subprocess.Popen(command,
                               shell=False,
                               stdout=subprocess.PIPE,
                               stdin=subprocess.PIPE,
                               stderr=subprocess.PIPE)
    out, err = process.communicate()
    out = out.decode()
    lines = out.split('\n')
    for line in lines:
        if len(line) > 0:
            if str(pid) == line.split()[0]:
                return 1
    return 0


def submit_job(chemid, par):
    """
    Submit a kinbot run using subprocess and return the pid
    """
    command = ["kinbot", chemid + ".json", "&"]
    # purge previous summary and monitor files, so that pes doesn't think
    # everything is done
    # relevant if jobs are killed
    try:
        os.system(f'rm -f {chemid}/summary_*.out')
    except OSError:
        pass
    try:
        os.system(f'rm -f {chemid}/kinbot_monitor.out')
    except OSError:
        pass

    for tmpl in ['queue_template', 'q_temp_am1', 'q_temp_mp2', 'q_temp_hi', 
                 'q_temp_l3']:
        if par[tmpl] != '':
            shutil.copyfile('{}'.format(par[tmpl]), 
                            '{}/{}'.format(chemid, par[tmpl]))
    if par['single_point_template'] != '':
        shutil.copyfile('{}'.format(par['single_point_template']), 
                        '{}/{}'.format(chemid, par['single_point_template']))
    if par['barrierless_saddle_single_point_template'] != '':
        shutil.copyfile('{}'.format(par['barrierless_saddle_single_point_template']), '{}/{}'
                        .format(chemid, par['barrierless_saddle_single_point_template']))
        shutil.copyfile('{}'.format(par['barrierless_saddle_prod_single_point_template']), '{}/{}'
                        .format(chemid, par['barrierless_saddle_prod_single_point_template']))
    outfile = open(f'{chemid}/kinbot.out', 'w')
    errfile = open(f'{chemid}/kinbot.err', 'w')
    process = subprocess.Popen(command,
                               cwd=chemid,
                               stdout=outfile,
                               stdin=subprocess.PIPE,
                               stderr=errfile)
    time.sleep(1)
    pid = process.pid
    return pid


def write_input(input_file, species, threshold, root, me):
    # directory for this particular species
    directory = root + '/' + str(species.chemid) + '/'
    if not os.path.exists(directory):
        os.makedirs(directory)

    # make a new parameters instance and overwrite some keys
    input_file = '{}'.format(input_file)
    par2 = Parameters(input_file).par
    # overwrite the title
    par2['title'] = str(species.chemid)
    # make a structure vector and overwrite the par structure
    structure = []
    for at in range(species.natom):
        pos = species.geom[at]
        sym = species.atom[at]
        structure += [sym, pos[0], pos[1], pos[2]]
    par2['structure'] = structure
    # delete the par smiles
    par2['smiles'] = ''
    # overwrite the barrier threshold
    par2['barrier_threshold'] = threshold
    # set the pes option to 1
    par2['pes'] = 1
    # don't do ME for these kinbots but write the files
    if me:
        par2['me'] = 2

    file_name = directory + str(species.chemid) + '.json'
    with open(file_name, 'w') as outfile:
        json.dump(par2, outfile, indent=4, sort_keys=True)
    return


def write_input_keep(input_file, keepchemid, root):
    directory = root + '/' + str(keepchemid) + '/'
    if not os.path.exists(directory):
        print(f'Cannot keep a well that is not already explored. Please correct the keep_chemids parameter. Bye!')
        sys.exit(-1)

    par_keep = Parameters(f'{directory}{keepchemid}.json').par
    # make a new parameters instance and overwrite some keys
    input_file = '{}'.format(input_file)
    par_new = Parameters(input_file).par
    # overwrite the title
    par_new['title'] = par_keep['title']
    par_new['structure'] = par_keep['structure']
    par_new['barrier_threshold'] = par_keep['barrier_threshold']
    par_new['pes'] = 1
    par_new['me'] = 2

    file_name = directory + str(keepchemid) + '.json'
    with open(file_name, 'w') as outfile:
        json.dump(par_new, outfile, indent=4, sort_keys=True)
    return


def check_l3_l2(l3_key: str, parent_specs: dict, reactions: list) -> None:
    """Perform a check on the difference between L3 and L2 energy differences.

    @param l3_key: Pattern to search for in L3 calculations.
    @param parent_specs: Dictionary of species' chemids with its parent species.
    @param reactions: List of all reaction names in the PES.
    """
    # Get L3 energies
    l3_energies = {}
    logger.info(f'L3-L2 Energy difference Analysis. Energy units: kcal/mol.')
    if not os.path.isdir('molpro'):
        logger.warning("Unable to perform L3-L2 check. The molpro directory "
                        "is missing.")
        return
    if len([f for f in os.listdir('molpro/') if f.endswith('.out')]) == 0:
        logger.warning("Unable to perform L3-L2 check. The molpro directory "
                        "is empty.")
        return

    # Get L3 energies
    for st_pt in list(parent_specs.keys()) + [r[1] for r in reactions]:
        if "_" in st_pt and all([frag.isdigit() for frag in st_pt.split('_')]):
            # Bimolecular species
            l3_energies[st_pt] = 0
            for frag in st_pt.split('_'):
                if not os.path.isfile(f'molpro/{frag}.out'):
                    if st_pt in l3_energies:
                        del l3_energies[st_pt]
                    break
                with open(f'molpro/{frag}.out') as out_fh:
                    for line in out_fh:
                        if l3_key not in line:
                            continue
                        l3_energies[st_pt] += float(line.split()[3])
                        break
        elif os.path.isfile(f'molpro/{st_pt}.out'):
            # Wells and TSs
            with open(f'molpro/{st_pt}.out') as out_fh:
                for line in out_fh:
                    if l3_key not in line:
                        continue
                    l3_energies[st_pt] = float(line.split()[3])
                    break

    # Get L2 Energies and its difference respect L3.
    e_diffs = {}
    for st_pt in l3_energies:
        if any([c.isalpha() for c in st_pt]):  # TSs (have letters in the name)
            db_path = f'{st_pt.split("_")[0]}/kinbot.db'
        else:  # Wells and Bimolecular products
            db_path = f'{parent_specs[st_pt]}/kinbot.db'
        if not os.path.isfile(db_path):
            logger.warning(f"Unable to find L2 energy for {st_pt}.")
            continue
        db = connect(db_path)
        if st_pt.isdigit():
            # Wells
            rows = db.select(name=f'{st_pt}_well_high')
        elif all([fr.isdigit() for fr in st_pt.split('_')]):
            # Bimolecular species.
            l2_energy = 0
            for frag in st_pt.split('_'):
                rows = db.select(name=f'{frag}_well_high')
                try:
                    final_row = next(rows)
                except StopIteration:
                    logger.warning(f"Unable to find L2 energy for {frag}.")
                    l2_energy = np.nan
                    break
                for row in rows:
                    final_row = row
                l2_energy += final_row.data["energy"] * constants.EVtoHARTREE
        else:
            rows = db.select(name=f'{st_pt}_high')

        if "_" not in st_pt or any([c.isalpha() for c in st_pt]):
            # Wells and TSs
            try:
                final_row = next(rows)
            except StopIteration:
                logger.warning(f"Unable to find L2 energy for {st_pt}.")
                continue
            for row in rows:
                final_row = row
            l2_energy = final_row.data["energy"] * constants.EVtoHARTREE
        e_diff = l3_energies[st_pt] - l2_energy
        e_diffs[st_pt] = e_diff / constants.KCALtoHARTREE

    e_diff_avg = np.round(np.average(list(e_diffs.values())), 1)
    e_diff_std = np.round(np.std(list(e_diffs.values())), 1)
    logger.info(f'Avg difference: {e_diff_avg} kcal/mol, '
                 f'Max: {np.round(max(e_diffs.values()), 1)} kcal/mol, '
                 f'Min: {np.round(min(e_diffs.values()), 1)} kcal/mol, '
                 f'STDEV: {e_diff_std} kcal/mol.')
    for st_pt, e_diff in e_diffs.items():
        if not e_diff_avg * 0.9 < e_diff < e_diff_avg * 1.1:
            logger.info(f"Outlying L2-L3 difference found for {st_pt}. "
                         f"Energy difference: {np.round(e_diff, 1)} kcal/mol.")


def t1_analysis(lot='TZ'):
    import os
    try:
        import matplotlib.pyplot as plt
        do_plot = True
    except ModuleNotFoundError:
        do_plot = False

    if 'TZ' in lot.upper():
        lot = 'TZ'
    elif 'DZ' in lot.upper():
        lot = 'DZ'
    else:
        logger.warning('Unable to perform a summary of T1 diagnostics: '
                        'Unrecognized single_point_key.')
        return
    T1s = []
    for f in os.listdir('molpro/'):
        if not f.endswith('.out'):
            continue
        with open(f'molpro/{f}') as fh:
            do_read1 = False
            do_read2 = False
            for line in fh:
                if lot in line:
                    do_read1 = True
                    do_read2 = False
                if "Starting UCCSD calculation" in line or "Starting RCCSD calculation" in line:
                    do_read2 = True
                elif do_read1 and do_read2 and 'T1 diagnostic:' in line:
                    T1s.append(float(line.split()[9]))
                    break
    if T1s:
        counts, bins = np.histogram(T1s)
    else:
        logger.warning('Unable to perform a summary of T1 diagnostics: '
                        'No T1 Diagnostics results found.')
        return

    if do_plot:
        fig1, ax1 = plt.subplots()  # Histogram
        ax1.bar(bins[1:], counts, width=bins[1]*0.7)
        ax1.set_xlabel('T1 Diagnostic')
        ax1.set_ylabel('Counts')
        fig1.savefig('T1_histo.png')

        fig2, ax2 = plt.subplots()  # Cumulative counts.
        ax2.plot(sorted(T1s), range(len(T1s)))
        ax2.set_xlabel('T1 Diagnostic')
        ax2.set_ylabel('Cumulative counts')
        fig2.savefig('T1_cumul_count.png')
    else:
        logger.warning('Matplotlib not found. Unable to plot T1 diagnostics '
                        'summary.')

    logger.info(f"T1 histogram:\nBins: {bins}\nCounts: {counts}.")


if __name__ == "__main__":
    main()<|MERGE_RESOLUTION|>--- conflicted
+++ resolved
@@ -350,11 +350,6 @@
                 barrier = (0. - base_energy - base_zpe)*constants.AUtoKCAL
 
                 # overwrite energies with mp2 energy if needed
-<<<<<<< HEAD
-                if (any([reaction_type in reaction_name for reaction_type in mp2_list]) and not par['high_level']):
-                    base_energy_mp2 = get_energy(jobs[0], jobs[0], 0, 
-                                                    par['high_level'], mp2=1)
-=======
                 mp2_list = ['R_Addition_MultipleBond', 'reac_birad_recombination_R', 
                         'reac_r12_cycloaddition', 'reac_r14_birad_scission']
                 if any([mm in ts for mm in mp2_list]) \
@@ -363,43 +358,29 @@
                     base_energy_mp2 = get_energy(jobs[0], jobs[0], 0, 
                                                  par['high_level'], mp2=1,
                                                  conf=par['conformer_search'])
->>>>>>> 181d7d30
                     base_zpe_mp2 = get_zpe(jobs[0], jobs[0], 0, 
                                             par['high_level'], mp2=1)
                     barrier = 0. - base_energy_mp2 - base_zpe_mp2
 
                 # overwrite energies with bls energy if needed
-<<<<<<< HEAD
                 if 'barrierless_saddle' in reaction_name and not par[ 'high_level']:
-                    base_energy_bls = get_energy(jobs[0], jobs[0], 0,
-                                                    par['high_level'], bls=1)
-=======
-                if 'barrierless_saddle' in ts and not par['high_level']:
                     base_energy_bls = get_energy(jobs[0], jobs[0], 0,
                                                  par['high_level'], bls=1,
                                                  conf=par['conformer_search'])
->>>>>>> 181d7d30
                     base_zpe_bls = get_zpe(jobs[0], jobs[0], 0,
                                             par['high_level'], bls=1)
                     barrier = 0. - base_energy_bls - base_zpe_bls
 
-<<<<<<< HEAD
                 #Different treatment between homolytic scission and normal reaction
                 if "hom_sci" in line:
                     barrier = float(ts_energy)
                 else:
                     #Save ts energy if there is a ts (eg. not barrierless reaction)
-                    ts_energy = get_energy(reactant, reaction_name, 1, par['high_level'])
+                    ts_energy = get_energy(reactant, reaction_name, 1, par['high_level'], 
+                                       conf=par['conformer_search'])
                     ts_zpe = get_zpe(reactant, reaction_name, 1, par['high_level'])
                     barrier += (ts_energy + ts_zpe)*constants.AUtoKCAL
                     
-=======
-                ts_energy = get_energy(reactant, ts, 1, par['high_level'], 
-                                       conf=par['conformer_search'])
-                ts_zpe = get_zpe(reactant, ts, 1, par['high_level'])
-                barrier += ts_energy + ts_zpe
-                barrier *= constants.AUtoKCAL
->>>>>>> 181d7d30
                 if reactant not in wells:
                     wells.append(reactant)
                     parent[reactant] = reactant
@@ -482,16 +463,10 @@
 
     well_energies = {}
     well_l3energies = {}
-<<<<<<< HEAD
     for index, well in enumerate(wells):
-        energy = get_energy(parent[well], well, do_vdW[index], par['high_level'])  # from the db
+        energy = get_energy(parent[well], well, do_vdW[index], par['high_level'], 
+                            conf=par['conformer_search']) # from the db
         zpe = get_zpe(parent[well], well, do_vdW[index], par['high_level'])
-=======
-    for well in wells:
-        energy = get_energy(parent[well], well, 0, par['high_level'], 
-                            conf=par['conformer_search'])  # from the db
-        zpe = get_zpe(parent[well], well, 0, par['high_level'])
->>>>>>> 181d7d30
         well_energies[well] = ((energy + zpe) - (base_energy + base_zpe)) * constants.AUtoKCAL
         status, l3energy = get_l3energy(well, par)
         if not status:
@@ -589,21 +564,9 @@
         
     # if L3 was done and requested, everything below is done with that
     # filter according to tasks
-<<<<<<< HEAD
-    wells, products, reactions, highlight = filter(par,
-                                                   wells,
-                                                   bimol_products,
-                                                   reactions,
-                                                   conn,
-                                                   bars,
-                                                   well_energies,
-                                                   task,
-                                                   names)
-=======
-    filtered_stpts = filter_stat_points(par, wells, products, reactions, conn,
+    filtered_stpts = filter_stat_points(par, wells, bimol_products, products, reactions, conn,
                                         bars, well_energies, task, names)
     wells, products, reactions, highlight = filtered_stpts
->>>>>>> 181d7d30
 
     create_interactive_graph(wells,
                              bimol_products,
@@ -1544,13 +1507,9 @@
     return 0
 
 
-<<<<<<< HEAD
-def get_energy(directory, job, ts, high_level, mp2=0, bls=0):
+def get_energy(directory, job, ts, high_level, mp2=0, bls=0, conf=0)):
     if "IRC" in directory:
         directory = directory.split("_")[0]
-=======
-def get_energy(directory, job, ts, high_level, mp2=0, bls=0, conf=0):
->>>>>>> 181d7d30
     db = connect(directory + '/kinbot.db')
     if ts:
         j = job
