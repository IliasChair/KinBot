--- conflicted
+++ resolved
@@ -126,17 +126,6 @@
         if len(jobs) > j:
             logging.info('\tPicked up new jobs: ' + ' '.join(jobs[j:]))
 
-<<<<<<< HEAD
-        k=len(running)
-        l=len(finished)
-        if b!=k:
-            fi.write('{0} {1} {2}'.format("len(running): ", len(running), "\n"))
-        b=k
-        if c!=l:
-            fi.write('{0} {1} {2}'.format("len(finished): ", len(finished), "\n"))
-        c=l
-        fi.close() 
-=======
         k = len(running)
         l = len(finished)
         if b != k:
@@ -145,7 +134,6 @@
         if c!=l:
             logging.info('{0} {1} {2}'.format("len(finished): ", len(finished), "\n"))
         c = l
->>>>>>> 4c995154
         
         if len(finished) == len(jobs):
             time.sleep(2)
@@ -219,9 +207,6 @@
                 f.write('\n'.join(summary_lines))
             time.sleep(1)
 
-<<<<<<< HEAD
-    postprocess(par, jobs, task, names, n)
-=======
     # delete skipped jobs from the jobs before sending to postprocess
     for skip in skipChemids:
         try:
@@ -230,7 +215,6 @@
             pass
 
     postprocess(par, jobs, task, names)
->>>>>>> 4c995154
     # make molpro inputs for all keys above
     # place submission script in the directory for offline submission
     # read in the molpro energies for the keys in the above three dicts
@@ -1399,21 +1383,12 @@
     """
 
     if par.par['single_point_qc'] == 'molpro':
-<<<<<<< HEAD
-        if os.path.exists('molpro/' + job + '.out'):
-            with open('molpro/' + job + '.out') as f:
-                lines = f.readlines()
-                for index, line in enumerate(reversed(lines)):
-                    if ('SETTING ' + par.par['single_point_key']) in line:
-                        return 1, float(line.split()[2])  # energy was found
-=======
         if os.path.exists('molpro/' + job + '.out'): 
             with open('molpro/' + job + '.out', 'r') as f: 
                 lines = f.readlines() 
                 for index, line in enumerate(reversed(lines)): 
                     if ('SETTING ' + par.par['single_point_key']) in line:
                         return 1, float(line.split()[3])  # energy was found
->>>>>>> 4c995154
                     else:
                         return 0, -1  # the job not yet done
         else:
