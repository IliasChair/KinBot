--- conflicted
+++ resolved
@@ -251,14 +251,8 @@
                     instances += find_motif.start_motif(motif, natom, bond, atom, rad_site, self.species.atom_eqv)
             for instance in instances: 
                 rxns.append(instance)
-<<<<<<< HEAD
-        print(rxns, instances) 
-        instances = self.clean_rigid(instances, 0, -1)
-        print(rxns) 
-=======
         
         rxns = self.clean_rigid(name, rxns, 0, -1)
->>>>>>> d6cbce4d
 
         self.new_reaction(rxns, name, a=0, b=-1)
 #            # filter for specific reaction after this
