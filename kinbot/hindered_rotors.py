import time
import logging
import numpy as np
import matplotlib.pyplot as plt
from kinbot import constants
from kinbot import geometry
from kinbot import zmatrix
from kinbot.frequencies import skip_rotor
from kinbot.stationary_pt import StationaryPoint

logger = logging.getLogger('KinBot')


class HIR:
    """
    Class that does all the steps for the HIR calculations of one species
    """
    def __init__(self, species, qc, par):
        """
        species: instance of StationaryPoint
        qc: instance of QuantumChemistry
        par: instance of Parameters
        """
        self.species = species
        self.qc = qc

        # number of points along one scan
        self.nrotation = par['nrotation']
        # boolean tells if profiles should be plotted
        self.plot_hir_profiles = par['plot_hir_profiles']

        # -1 (not finished), 0 (successful) or
        # 1 (failed) for each HIR scan point
        self.hir_status = []
        # energies of all the HIR scan points
        self.hir_energies = []
        # Fourier fit of each scan
        self.hir_fourier = []
        # number of terms for Fourier
        self.n_terms = 6
        # all the geometries of the HIR scan points
        self.hir_geoms = []

    def generate_hir_geoms(self, cart, rigid):
        """
        Generate the initial geometries of the points along the scans
        """
        # re-initialize the lists in case of a restart of the HIR scans
        self.hir_status = []
        self.hir_energies = []
        self.hir_geoms = []

        while len(self.hir_status) < len(self.species.dihed):
            self.hir_status.append([-1 for i in range(self.nrotation)])
            self.hir_energies.append([-1 for i in range(self.nrotation)])
            self.hir_geoms.append([[] for i in range(self.nrotation)])

        for rotor in range(len(self.species.dihed)):
            if skip_rotor(self.species.name, self.species.dihed[rotor]) == 1:
                self.hir_status[rotor] = [2 for i in range(self.nrotation)]
                logger.info('\tFor {} rotor {} was skipped in HIR.'.format(self.species.name, rotor))
                continue

            cart = np.asarray(cart)
            zmat_atom, zmat_ref, zmat, zmatorder = zmatrix.make_zmat_from_cart(self.species, rotor, cart, 0)

            # first element has same geometry
            cart_new = zmatrix.make_cart_from_zmat(zmat,
                                                   zmat_atom,
                                                   zmat_ref,
                                                   self.species.natom,
                                                   self.species.atom,
                                                   zmatorder)
            fi = [(zi + 1) for zi in zmatorder[:4]]
            self.qc.qc_hir(self.species, cart_new, rotor, 0, [fi], rigid)
            for ai in range(1, self.nrotation):
                ang = 360. / float(self.nrotation)
                zmat[3][2] += ang
                for i in range(4, self.species.natom):
                    if zmat_ref[i][2] == 4:
                        zmat[i][2] += ang
                    if zmat_ref[i][2] == 1:
                        zmat[i][2] += ang
                cart_new = zmatrix.make_cart_from_zmat(zmat,
                                                       zmat_atom,
                                                       zmat_ref,
                                                       self.species.natom,
                                                       self.species.atom,
                                                       zmatorder)
                self.qc.qc_hir(self.species, cart_new, rotor, ai, [fi], rigid)
        return 0

    def test_hir(self):
        for rotor in range(len(self.species.dihed)):
            for ai in range(self.nrotation):
                success = None
                if self.hir_status[rotor][ai] == -1:
                    if self.species.wellorts:
                        job = 'hir/' + self.species.name + '_hir_' + str(rotor) + '_' + str(ai).zfill(2)
                    else:
                        job = 'hir/' + str(self.species.chemid) + '_hir_' + str(rotor) + '_' + str(ai).zfill(2)
                    err, geom = self.qc.get_qc_geom(job, self.species.natom)
                    if err == 1:  # still running
                        continue
                    elif err == -1:  # failed
                        success = -1
                    else:
                        # check if all the bond lenghts are within
                        # 15% of the original bond lengths
                        temp = StationaryPoint('temp',
                                               self.species.charge,
                                               self.species.mult,
                                               atom=self.species.atom,
                                               geom=geom)
                        temp.characterize()
                        if geometry.equal_geom(self.species,
                                               temp,
                                               0.15):
                            err, energy = self.qc.get_qc_energy(job)
                            if ai == 0:
                                success = 1
                            # cut off barriers above 20 kcal/mol to prevent the Fourier fit to oscillate
                            elif (energy - self.hir_energies[rotor][0]) < 20. / constants.AUtoKCAL:
                                success = 1
                            else:
                                success = -1
                        else:
                            success = -1
                if success == 1:
                    err, energy = self.qc.get_qc_energy(job)
                    self.hir_status[rotor][ai] = 0
                    self.hir_energies[rotor][ai] = energy
                    self.hir_geoms[rotor][ai] = geom
                elif success == -1:
                    logger.warning("Hindered rotor optimization not successful for {}".format(job))
                    self.hir_status[rotor][ai] = 1
                    self.hir_energies[rotor][ai] = -1
                    self.hir_geoms[rotor][ai] = geom

        return 0

    def check_hir(self, wait=0):
        """
        Check for hir calculations and optionally wait for them to finish
        """
        while 1:
            # check if all the calculations are finished
            self.test_hir()
            if len(self.species.dihed) == 0:
                logger.debug(f'No hindered rotors for {self.species.name}.')
            for rotor in range(len(self.species.dihed)):
                status = self.hir_status[rotor]
                if any([st < 0 for st in status]):
                    continue
                energies = self.hir_energies[rotor]
<<<<<<< HEAD
                if abs(energies[0] - self.species.energy) * constants.AUtoKCAL > 0.1: #10
                    logger.warning('\t0 angle rotor has a different energy than '
=======
                if abs(energies[0] - self.species.energy) * constants.AUtoKCAL > 0.1:
                    logger.warning(f'\t0 angle rotor for rotor {rotor} has a different energy than '
>>>>>>> ddc425da
                                   'the optimized structure for '
                                   f'{self.species.name} ({energies[0]} vs {self.species.energy}).')
                    logger.warning('This might be '
                                   'caused by an SCF convergence issue. '
                                   'Hindered rotors are disabled for this '
                                   'stationary point.')
                    logger.warning(rotor)
                    logger.warning(energies)
                    self.hir_status = [[1 for ai in ri] for ri in self.hir_status]
                    return 0
                # energies taken if status = 0, successful geom check or normal gauss termination
                ens = [(energies[i] - energies[0]) * constants.AUtoKCAL
                       for i in range(len(status)) if status[i] == 0]

            # if job finishes status set to 0 or 1, if all done then do the following calculation
            if all([all([test >= 0 for test in status]) for status in self.hir_status]):
                for rotor in range(len(self.species.dihed)):
                    if self.hir_status[rotor][0] == 2:  # skipped rotor
                        continue
                    if self.species.wellorts:
                        job = self.species.name + '_hir_' + str(rotor)
                    else:
                        job = str(self.species.chemid) + '_hir_' + str(rotor)
                    if len(ens) < self.nrotation - 2:
                        logger.warning("More than 2 HIR calculations failed for " + job)

                    angles = [i * 2 * np.pi / float(self.nrotation) for i in range(self.nrotation)]
                    # write profile to file
                    self.write_profile(rotor, job)
                    # Check to see if HIR failed, job will continue if failed, but warning will be generated
                    a = self.fourier_fit(job, angles, rotor)
                    if(a == 0):
                        logger.warning("FAILED HIR - empty energy array sent to fourier_fit for " + job)
                    else:
                        self.hir_fourier.append(self.fourier_fit(job, angles, rotor))
                return 1
            else:
                if wait:
                    time.sleep(1)
                else:
                    return 0

    def write_profile(self, rotor, job):
        """
        Write a molden-readable file with the
        HIR scan (geometries and energies)
        """
        with open('hir/' + job + '.xyz', 'w') as ff:
            for i in range(self.nrotation):
                s = str(self.species.natom) + '\n'
                s += 'energy = ' + str(self.hir_energies[rotor][i]) + '\n'
                for j, at in enumerate(self.species.atom):
                    x, y, z = self.hir_geoms[rotor][i][j]
                    s += '{} {:.8f} {:.8f} {:.8f}\n'.format(at, x, y, z)
            ff.write(s)
        return

    def fourier_fit(self, job, angles, rotor):
        """
        Create a alternative fourier formulation of a hindered rotor
        profile, the angles are in radians and the energies in
        kcal per mol (Vanspeybroeck et al.)
        """
        energies = self.hir_energies[rotor]
        status = self.hir_status[rotor]

        ang = [angles[i] for i in range(len(status)) if status[i] == 0]
        ens = [(energies[i] - energies[0])*constants.AUtoKCAL for i in range(len(status)) if status[i] == 0]

        X = np.zeros((len(ang), 2 * self.n_terms))
        for i, ai in enumerate(ang):
            for j in range(self.n_terms):
                X[i][j] = (1 - np.cos((j+1) * ai))
                X[i][j+self.n_terms] = np.sin((j+1) * ai)

        if(len(ens) > 0):
            a = 1
            self.A = np.linalg.lstsq(X, np.array(ens), rcond=None)[0]

            for i, si in enumerate(status):
                if si == 1:
                    energies[i] = energies[0] + self.get_fit_value(angles[i])/constants.AUtoKCAL
            if self.plot_hir_profiles:
                # fit the plot to a png file
                plt.plot(ang, ens, 'ro')
                fit_angles = [i * 2. * np.pi / 360 for i in range(360)]
                fit_energies = [self.get_fit_value(ai) for ai in fit_angles]
                plt.plot(fit_angles, fit_energies)
                plt.xlabel('Dihedral angle [radians]')
                plt.ylabel('Energy [kcal/mol]')
                plt.savefig('hir_profiles/{}.png'.format(job))
                plt.clf()
        else:
            self.A = 0
            a = 0

        return a

    def get_fit_value(self, ai):
        """
        Get the fitted energy
        """
        e = 0.
        for j in range(self.n_terms):
            e += self.A[j] * (1 - np.cos((j+1) * ai))
            e += self.A[j+self.n_terms] * np.sin((j+1) * ai)
        return e<|MERGE_RESOLUTION|>--- conflicted
+++ resolved
@@ -153,13 +153,8 @@
                 if any([st < 0 for st in status]):
                     continue
                 energies = self.hir_energies[rotor]
-<<<<<<< HEAD
-                if abs(energies[0] - self.species.energy) * constants.AUtoKCAL > 0.1: #10
-                    logger.warning('\t0 angle rotor has a different energy than '
-=======
                 if abs(energies[0] - self.species.energy) * constants.AUtoKCAL > 0.1:
                     logger.warning(f'\t0 angle rotor for rotor {rotor} has a different energy than '
->>>>>>> ddc425da
                                    'the optimized structure for '
                                    f'{self.species.name} ({energies[0]} vs {self.species.energy}).')
                     logger.warning('This might be '
