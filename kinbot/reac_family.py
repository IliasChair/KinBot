import os
import numpy as np
import copy
import time
import pkg_resources
from kinbot import modify_geom
from kinbot import geometry
from reactions.reac_abstraction import abstraction_align


def carry_out_reaction(rxn, step, command, bimol=0):
    """
    Verify what has been done and what needs to be done
    skip: boolean which tells to skip the first 12 steps in case of an instance shorter than 4
    scan: boolean which tells if this is part of an energy scan along a bond length coordinate
    """
    if step > 0:
        status = rxn.qc.check_qc(rxn.instance_name)
        if status != 'normal' and status != 'error':
            return step
  
    kwargs = rxn.qc.get_qc_arguments(rxn.instance_name, rxn.species.mult, rxn.species.charge, ts=1,
                                     step=step, max_step=rxn.max_step, scan=rxn.scan)
    if step == 0:
        if rxn.qc.is_in_database(rxn.instance_name):
            if rxn.qc.check_qc(rxn.instance_name) == 'normal':  # log file is present and is in the db
                err, freq = rxn.qc.get_qc_freq(rxn.instance_name, rxn.species.natom)
                if err == 0 and len(freq) > 0.:  # only final calculations have frequencies
                    err, geom = rxn.qc.get_qc_geom(rxn.instance_name, rxn.species.natom)
                    step = rxn.max_step + 1  # this shortcuts the search, jumps to the end
                    return step
            if rxn.qc.check_qc(rxn.instance_name) == 'error':  # log file is present and is in the db
                err, geom = rxn.qc.get_qc_geom(rxn.instance_name, rxn.species.natom, allow_error=1)
                if np.sum(geom) == 0:
                    return -1  # we don't want this to be repeated


        if rxn.skip and len(rxn.instance) < 4:
            step = 12
        geom = rxn.species.geom
        if bimol:
            if rxn.family_name == 'abstraction':
                # gives the reactant and product geometry guesses
                geom, _, _ = abstraction_align(rxn.species.geom, rxn.instance, rxn.species.atom, rxn.species.fragA.natom)

    elif step == rxn.max_step and rxn.scan:
        err, geom = rxn.qc.get_qc_geom(rxn.instance_name, rxn.species.natom, allow_error=1, previous=1)
    else:
        err, geom = rxn.qc.get_qc_geom(rxn.instance_name, rxn.species.natom, allow_error=1)
        if bimol:
            if rxn.family_name == 'abstraction':
                # gives the reactant and product geometry guesses
                _, geom_prod, geom_ts = abstraction_align(geom, rxn.instance, rxn.species.atom, rxn.species.fragA.natom)


    step, fix, change, release = rxn.get_constraints(step, geom)

    if step > rxn.max_step:
        return step

    # apply the geometry changes here and fix the coordinates that changed
    change_starting_zero = []
    for c in change:
        c_new = [ci - 1 for ci in c[:-1]]
        c_new.append(c[-1])
        change_starting_zero.append(c_new)
    if len(change_starting_zero) > 0:
        success, geom = modify_geom.modify_coordinates(rxn.species, rxn.instance_name, geom, change_starting_zero,
                                                       rxn.species.bond)
        for c in change:
            fix.append(c[:-1])
        change = []

    #atom, geom, dummy = rxn.qc.add_dummy(rxn.species.atom, geom, rxn.species.bond)

<<<<<<< HEAD
    if rxn.qc.qc == 'gauss':
        kwargs['addsec'] = ''
        if not bimol or step == 0:
            for fixi in fix:
                kwargs['addsec'] += f"{' '.join(str(f) for f in fixi)} F\n"
            for chi in change:
                kwargs['addsec'] += f"{' '.join(str(ch) for ch in chi)} F\n"
            for reli in release:
                kwargs['addsec'] += f"{' '.join(str(rel) for rel in reli)} A\n"
        elif bimol and step == 1:
            kwargs['addsec'] = f'{rxn.instance[0] + 1} {rxn.instance[2] + 1}\n\n'
            # here addsec needs to contain the product and ts geometries and all the rest of the fluff
            kwargs['addsec'] += f'product geometry guess\n\n{rxn.species.charge} {rxn.species.mult}\n'
            for ii, at in enumerate(rxn.species.atom):
                kwargs['addsec'] += f'{at} {geom_prod[ii][0]} {geom_prod[ii][1]} {geom_prod[ii][2]}\n'
            kwargs['addsec'] += f'\n{rxn.instance[0] + 1} {rxn.instance[2] + 1}\n\n'
            kwargs['addsec'] += f'ts geometry guess\n\n{rxn.species.charge} {rxn.species.mult}\n'
            for ii, at in enumerate(rxn.species.atom):
                kwargs['addsec'] += f'{at} {geom_ts[ii][0]} {geom_ts[ii][1]} {geom_ts[ii][2]}\n'
            kwargs['addsec'] += f'\n{rxn.instance[0] + 1} {rxn.instance[2] + 1}\n\n'

    elif rxn.qc.qc == 'qchem':
        if (not bimol or step == 0) and step < rxn.max_step:
            kwargs['addsec'] = '$opt\nCONSTRAINT\n'
            for fixi in fix:
                if len(fixi) == 2:
                    fix_type = 'stre'
                    val = np.linalg.norm(geom[fixi[0] - 1] - geom[fixi[1] - 1])
                elif len(fixi) == 3:
                    fix_type = 'bend'
                    val = geometry.calc_angle(geom[fixi[0]-1], geom[fixi[1]-1], geom[fixi[2]-1]) * 180 / np.pi
                elif len(fixi) == 4:
                    fix_type = 'tors'
                    val = geometry.calc_dihedral(geom[fixi[0]-1], geom[fixi[1]-1], geom[fixi[2]-1],
                                                 geom[fixi[3]-1])[0]
                kwargs['addsec'] += f"{fix_type} {' '.join(str(f) for f in fixi)} {val}\n"
            for chi in change:
                dist = np.linalg.norm(geom[chi[0] - 1] - geom[chi[1] - 1])
                kwargs['addsec'] += f"{' '.join(str(ch) for ch in chi)} {dist}\n"
            for reli in release:
                dist = np.linalg.norm(geom[reli][0] - geom[reli][1])
                kwargs['addsec'] += f"{' '.join(str(rel) for rel in reli)} {dist}\n"
            kwargs['addsec'] += 'ENDCONSTRAINT\n$end\n'
        elif bimol and step == 1:
            raise NotImplementedError('Bimolecular reactions are not yet implemented'
                                      ' in QChem')
    if not bimol:
        ntrial = 3
    else:
        ntrial = 1
=======
    kwargs['addsec'] = ''
    if not bimol or step == 0:
        # here addsec contains the constraints
        for fixi in fix:
            kwargs['addsec'] += f"{' '.join(str(f) for f in fixi)} F\n"
        for chi in change:
            kwargs['addsec'] += f"{' '.join(str(ch) for ch in changei)} F\n"
        for reli in release:
            kwargs['addsec'] += f"{' '.join(str(rel) for rel in reli)} A\n"
    elif bimol and step == 1:
        kwargs['addsec'] = f'{rxn.instance[0] + 1} {rxn.instance[2] + 1}\n\n'
        # here addsec needs to contain the product and ts geometries and all the rest of the fluff
        kwargs['addsec'] += f'product geometry guess\n\n{rxn.species.charge} {rxn.species.mult}\n'
        for ii, at in enumerate(rxn.species.atom):
            kwargs['addsec'] += f'{at} {geom_prod[ii][0]} {geom_prod[ii][1]} {geom_prod[ii][2]}\n'
        kwargs['addsec'] += f'\n{rxn.instance[0] + 1} {rxn.instance[2] + 1}\n\n'
        kwargs['addsec'] += f'ts geometry guess\n\n{rxn.species.charge} {rxn.species.mult}\n'
        for ii, at in enumerate(rxn.species.atom):
            kwargs['addsec'] += f'{at} {geom_ts[ii][0]} {geom_ts[ii][1]} {geom_ts[ii][2]}\n'
        kwargs['addsec'] += f'\n{rxn.instance[0] + 1} {rxn.instance[2] + 1}\n\n'
#     if not bimol:
#         ntrial = 3
#     else:
#         ntrial = 1
>>>>>>> df7c4add


    if step < rxn.max_step:
        template_file = pkg_resources.resource_filename('tpl', 'ase_{qc}_ts_search.tpl.py'.format(qc=rxn.qc.qc))
        template = open(template_file,'r').read()
        template = template.format(label=rxn.instance_name, 
                                   kwargs=kwargs, 
                                   #atom=list(atom),
                                   atom=list(rxn.species.atom),
                                   geom=list([list(gi) for gi in geom]),
                                   #dummy=dummy,
                                   bimol=bimol,
                                   ppn=rxn.qc.ppn,
                                   qc_command=command,
                                   working_dir=os.getcwd(),
                                   scan=rxn.scan,
                                   )
                                   #ntrial=ntrial,
    else:
        template_file = pkg_resources.resource_filename('tpl', 'ase_{qc}_ts_end.tpl.py'.format(qc=rxn.qc.qc))
        template = open(template_file, 'r').read()
    
        template = template.format(label=rxn.instance_name, 
                                   kwargs=kwargs, 
                                   #atom=list(atom),
                                   atom=list(rxn.species.atom),
                                   geom=list([list(gi) for gi in geom]),
                                   #dummy=dummy,
                                   ppn=rxn.qc.ppn,
                                   qc_command=command,
                                   working_dir=os.getcwd())
                                   
    with open('{}.py'.format(rxn.instance_name),'w') as f_out:
        f_out.write(template)

    step += rxn.qc.submit_qc(rxn.instance_name, singlejob=0)

    return step<|MERGE_RESOLUTION|>--- conflicted
+++ resolved
@@ -73,10 +73,10 @@
 
     #atom, geom, dummy = rxn.qc.add_dummy(rxn.species.atom, geom, rxn.species.bond)
 
-<<<<<<< HEAD
     if rxn.qc.qc == 'gauss':
         kwargs['addsec'] = ''
         if not bimol or step == 0:
+            # here addsec contains the constraints
             for fixi in fix:
                 kwargs['addsec'] += f"{' '.join(str(f) for f in fixi)} F\n"
             for chi in change:
@@ -120,37 +120,10 @@
         elif bimol and step == 1:
             raise NotImplementedError('Bimolecular reactions are not yet implemented'
                                       ' in QChem')
-    if not bimol:
-        ntrial = 3
-    else:
-        ntrial = 1
-=======
-    kwargs['addsec'] = ''
-    if not bimol or step == 0:
-        # here addsec contains the constraints
-        for fixi in fix:
-            kwargs['addsec'] += f"{' '.join(str(f) for f in fixi)} F\n"
-        for chi in change:
-            kwargs['addsec'] += f"{' '.join(str(ch) for ch in changei)} F\n"
-        for reli in release:
-            kwargs['addsec'] += f"{' '.join(str(rel) for rel in reli)} A\n"
-    elif bimol and step == 1:
-        kwargs['addsec'] = f'{rxn.instance[0] + 1} {rxn.instance[2] + 1}\n\n'
-        # here addsec needs to contain the product and ts geometries and all the rest of the fluff
-        kwargs['addsec'] += f'product geometry guess\n\n{rxn.species.charge} {rxn.species.mult}\n'
-        for ii, at in enumerate(rxn.species.atom):
-            kwargs['addsec'] += f'{at} {geom_prod[ii][0]} {geom_prod[ii][1]} {geom_prod[ii][2]}\n'
-        kwargs['addsec'] += f'\n{rxn.instance[0] + 1} {rxn.instance[2] + 1}\n\n'
-        kwargs['addsec'] += f'ts geometry guess\n\n{rxn.species.charge} {rxn.species.mult}\n'
-        for ii, at in enumerate(rxn.species.atom):
-            kwargs['addsec'] += f'{at} {geom_ts[ii][0]} {geom_ts[ii][1]} {geom_ts[ii][2]}\n'
-        kwargs['addsec'] += f'\n{rxn.instance[0] + 1} {rxn.instance[2] + 1}\n\n'
-#     if not bimol:
-#         ntrial = 3
-#     else:
-#         ntrial = 1
->>>>>>> df7c4add
-
+    # if not bimol:
+    #     ntrial = 3
+    # else:
+    #     ntrial = 1
 
     if step < rxn.max_step:
         template_file = pkg_resources.resource_filename('tpl', 'ase_{qc}_ts_search.tpl.py'.format(qc=rxn.qc.qc))
