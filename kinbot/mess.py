from __future__ import print_function
import logging
import os
import subprocess
import time
import pkg_resources

from kinbot import constants
from kinbot import frequencies
from kinbot.uncertaintyAnalysis import UQ


class MESS:
    """
    Class that read and writes MESS files
    UQ analysis parameter (uq) can be used to generate 'n' number of mess input files
    with the following parameters randomized within the alloted UQ tolerance.
    UQ tolerance is set to the default values as follows
       1. Stationary point energy (E+ZPE, +/- 0.5 kcal/mol)
       2. Barrier (E+ZPE, +/- 1.0 kcal/mol)
       3. Frequencies (cm-1 +/- 20%)
    Default parameters were chosen/based on the following paper:  Goldsmith, C. F. PCI, 2013, 177-185
    New parameters can be set within the input json file with the following keywords
    See parameters.py file for more information.
    """

    def __init__(self, par, species):
        self.par = par
        self.species = species
        self.well_names = {}
        self.bimolec_names = {}
        self.fragment_names = {}
        self.ts_names = {}
        self.termolec_names = {}
        self. barrierless_names = {}
        # read all templates to create mess input
        with open(pkg_resources.resource_filename('tpl', 'mess_header.tpl')) as f:
            self.headertpl = f.read()
        with open(pkg_resources.resource_filename('tpl', 'mess_dummy.tpl')) as f:
            self.dummytpl = f.read()
        with open(pkg_resources.resource_filename('tpl', 'mess_termol.tpl')) as f:
            self.termoltpl = f.read()
        with open(pkg_resources.resource_filename('tpl', 'mess_fragment.tpl')) as f:
            self.fragmenttpl = f.read()
        with open(pkg_resources.resource_filename('tpl', 'mess_hinderedrotor.tpl')) as f:
            self.hinderedrotortpl = f.read()
        with open(pkg_resources.resource_filename('tpl', 'mess_atom.tpl')) as f:
            self.atomtpl = f.read()
        with open(pkg_resources.resource_filename('tpl', 'mess_tunneling.tpl')) as f:
            self.tunneltpl = f.read()
        with open(pkg_resources.resource_filename('tpl', 'mess_well.tpl')) as f:
            self.welltpl = f.read()
        with open(pkg_resources.resource_filename('tpl', 'mess_bimol.tpl')) as f:
            self.bimoltpl = f.read()
        with open(pkg_resources.resource_filename('tpl', 'mess_barrierless.tpl')) as f:
            self.blbimoltpl = f.read()
        with open(pkg_resources.resource_filename('tpl', 'mess_barrier.tpl')) as f:
            self.barriertpl = f.read()
        with open(pkg_resources.resource_filename('tpl', 'mess_rrho.tpl')) as f:
            self.rrhotpl = f.read()
        with open(pkg_resources.resource_filename('tpl', 'mess_core_rr.tpl')) as f:
            self.corerrtpl = f.read()
        with open(pkg_resources.resource_filename('tpl', 'mess_pst.tpl')) as f:
            self.psttpl = f.read()
        with open(pkg_resources.resource_filename('tpl', 'mess_variational.tpl')) as f:
            self.variationaltpl = f.read()
        with open(pkg_resources.resource_filename('tpl', 'mess_2tst.tpl')) as f:
            self.twotstpl = f.read()

    def write_header(self):
        """
        Create the header block for MESS
        """
        # Read the header template
        header = self.headertpl.format(TemperatureList=' '.join([str(ti) for ti in self.par['TemperatureList']]),
                                       PressureList=' '.join([str(pi) for pi in self.par['PressureList']]),
                                       EnergyStepOverTemperature=self.par['EnergyStepOverTemperature'],
                                       ExcessEnergyOverTemperature=self.par['ExcessEnergyOverTemperature'],
                                       ModelEnergyLimit=self.par['ModelEnergyLimit'],
                                       CalculationMethod=self.par['CalculationMethod'],
                                       ChemicalEigenvalueMax=self.par['ChemicalEigenvalueMax'],
                                       Reactant=self.well_names[self.species.chemid],
                                       EnergyRelaxationFactor=self.par['EnergyRelaxationFactor'],
                                       EnergyRelaxationPower=self.par['EnergyRelaxationPower'],
                                       EnergyRelaxationExponentCutoff=self.par['EnergyRelaxationExponentCutoff'],
                                       e_coll=constants.epsilon[self.par['collider']],
                                       s_coll=constants.sigma[self.par['collider']],
                                       m_coll=constants.mass[self.par['collider']],
                                       e_well=self.par['epsilon'],
                                       s_well=self.par['sigma'],
                                       m_well=self.species.mass,
                                       )
        return header

    def create_short_names(self):
        """
        Create a short name for all the wells, all the bimolecular products and all the transition states
        """
        # add the initial well to the well names:
        self.well_names[self.species.chemid] = 'w_1'

        for index, reaction in enumerate(self.species.reac_obj):
            if self.species.reac_ts_done[index] == -1:
                self.ts_names[reaction.instance_name] = 'ts_{}'.format(len(self.ts_names) + 1)
                if len(reaction.products) == 1:
                    st_pt = reaction.products[0]
                    if st_pt.chemid not in self.well_names:
                        self.well_names[st_pt.chemid] = 'w_{}'.format(len(self.well_names) + 1)
                elif len(reaction.products) == 2:
                    for st_pt in reaction.products:
                        if st_pt.chemid not in self.fragment_names:
                            self.fragment_names[st_pt.chemid] = 'fr_{}'.format(len(self.fragment_names) + 1)
                    bimol_name = '_'.join(sorted([str(st_pt.chemid) for st_pt in reaction.products]))
                    if bimol_name not in self.bimolec_names:
                        self.bimolec_names[bimol_name] = 'b_{}'.format(len(self.bimolec_names) + 1)
                else:
                    # TER MOLECULAR
                    for st_pt in reaction.products:
                        if st_pt.chemid not in self.fragment_names:
                            self.fragment_names[st_pt.chemid] = 'fr_{}'.format(len(self.fragment_names) + 1)
                    termol_name = '_'.join(sorted([str(st_pt.chemid) for st_pt in reaction.products]))
                    if termol_name not in self.termolec_names:
                        self.termolec_names[termol_name] = 't_{}'.format(len(self.termolec_names) + 1)

        # Barrierless short names
        if self.species.homolytic_scissions.hss is not None:
            for hs in self.species.homolytic_scissions.hss:
                if hs.status == -1:
                    if len(hs.products) == 1:
                        st_pt = hs.products[0]
                        if st_pt.chemid not in self.well_names:
                            self.well_names[st_pt.chemid] = 'w_{}'.format(len(self.well_names) + 1)
                    elif len(hs.products) == 2:
                        for st_pt in hs.products:
                            if st_pt.chemid not in self.fragment_names:
                                self.fragment_names[st_pt.chemid] = 'fr_{}'.format(len(self.fragment_names) + 1)
                    bimol_name = '_'.join(sorted([str(st_pt.chemid) for st_pt in hs.products]))
                    if bimol_name not in self.bimolec_names:
                        self.bimolec_names[bimol_name] = 'b_{}'.format(len(self.bimolec_names) + 1)
                    else:
                        # TER MOLECULAR
                        for st_pt in hs.products:
                            if st_pt.chemid not in self.fragment_names:
                                self.fragment_names[st_pt.chemid] = 'fr_{}'.format(len(self.fragment_names) + 1)
                        termol_name = '_'.join(sorted([str(st_pt.chemid) for st_pt in hs.products]))
                        if termol_name not in self.termolec_names:
                            self.termolec_names[termol_name] = 't_{}'.format(len(self.termolec_names) + 1)


    def write_input(self, qc):
        """
        write the input for all the wells, bimolecular products and barriers
        both in a separate file, as well as in one large ME file
        """

<<<<<<< HEAD
        uq_obj = UQ(self.par)
=======
        uq_obj = UQ()
        well_uqVal = float(self.par['well_uq'])
        barrier_uqVal = float(self.par['barrier_uq'])
        freq_uqVal = float(self.par['freq_uq'])
        imagfreq_uqVal = float(self.par['imagfreq_uq'])
>>>>>>> ce536cf2

        # create short names for all the species, bimolecular products and barriers
        self.create_short_names()
        header = self.write_header()

        # filter ts's with the same reactants and products:
        ts_unique = {}  # key: ts name, value: [prod_name, energy]
        ts_all = {}
        for index, reaction in enumerate(self.species.reac_obj):
            if self.species.reac_ts_done[index] == -1:
                prod_list = reaction.products
                rxnProds = []
                for x in prod_list:
                    rxnProds.append(x.chemid)
                rxnProds.sort()
                prod_name = '_'.join([str(pi) for pi in rxnProds])
                energy = reaction.ts.energy
                zpe = reaction.ts.zpe
                new = 1
                remove = []
                ts_all[reaction.instance_name] = [prod_name, energy + zpe]
                for ts in ts_unique:
                    if ts_unique[ts][0] == prod_name:
                        # check for the barrier with the lowest energy
                        if ts_unique[ts][1] > energy + zpe:
                            # remove the current barrier
                            remove.append(ts)
                        else:
                            new = 0
                for ts in remove:
                    ts_unique.pop(ts, None)
                if new:
                    ts_unique[reaction.instance_name] = [prod_name, energy + zpe]

        # write the mess input for the different blocks
        uq_iter = 0

        for uq_iter in range(self.par['uq_n']):

            well_blocks = {}
            ts_blocks = {}
            bimolec_blocks = {}
            termolec_blocks = {}
            termolec_ts_blocks = {}
            barrierless_blocks = {}
            allTS = {}

            # energy and freq for each iteration of UQ
            # arrays reset at the start of each iteration to hold new values
            ts_rxnName = []
            well_name = []
            prod_names = []
            written_bimol_names = []
            written_termolec_names = []

            well_energyAdd = uq_obj.calc_factor('energy', self.species.chemid, uq_iter)
            well_freqFactor = uq_obj.calc_factor('freq', self.species.chemid, uq_iter)
            well_blocks[self.species.chemid] = self.write_well(self.species,
                                                                                well_energyAdd,
                                                                                well_freqFactor,
                                                                                uq_iter)
            well_name.append(self.species.chemid)
            for index, reaction in enumerate(self.species.reac_obj):
                if reaction.instance_name in ts_all:
                    barrierAdd = uq_obj.calc_factor('barrier', reaction.instance_name, uq_iter)
                    freqFactor = uq_obj.calc_factor('freq', reaction.instance_name, uq_iter)
                    imagfreqFactor = uq_obj.calc_factor('imagFreq', reaction.instance_name, uq_iter)
                    allTS[reaction.instance_name], zeroenergy = self.write_barrier(reaction,
                                                                       index,
                                                                       barrierAdd,
                                                                       freqFactor,
                                                                       imagfreqFactor,
                                                                       uq_iter,
                                                                       qc)

                if reaction.instance_name in ts_unique:
                    ts_blocks[reaction.instance_name] = allTS[reaction.instance_name]
                    if len(reaction.products) == 1:
                        st_pt = reaction.prod_opt[0].species
                        energyAdd = uq_obj.calc_factor('energy', st_pt.chemid, uq_iter)
                        freqFactor = uq_obj.calc_factor('freq', st_pt.chemid, uq_iter)
                        well_blocks[st_pt.chemid] = self.write_well(st_pt,
                                                                    energyAdd,
                                                                    freqFactor,
                                                                    uq_iter)
                    elif len(reaction.products) == 2:
                        bimol_name = '_'.join(sorted([str(st_pt.chemid) for st_pt in reaction.products]))
                        energyAdd = uq_obj.calc_factor('energy', bimol_name, uq_iter)
                        freqFactor = uq_obj.calc_factor('freq', bimol_name, uq_iter)
                        bimolec_blocks[bimol_name] = self.write_bimol([opt.species for opt in reaction.prod_opt],
                                                                      energyAdd,
                                                                      freqFactor,
                                                                      uq_iter)
                        written_bimol_names.append(bimol_name)
                    else:
                        # termol
                        termolec_ts_blocks[reaction.instance_name] = allTS[reaction.instance_name]
                        termol_name = '_'.join(sorted([str(st_pt.chemid) for st_pt in reaction.products]))
                        termolec_blocks[termol_name] = self.write_termol([opt.species for opt in reaction.prod_opt], 
                                                                         reaction)
                        written_termolec_names.append(termol_name)

            # Homolytic scission - barrierless reactions with no TS search
            if self.species.homolytic_scissions is not None:
                for hs in self.species.homolytic_scissions.hss:
                    new = 1
                    if hs.status == -1:
                        hs_prod_name = '_'.join(sorted([str(prod.chemid) for prod in hs.products]))
                        if hs_prod_name not in written_bimol_names and hs_prod_name not in written_termolec_names:
                            if hs_prod_name in self.barrierless_names:
                                new = 0
                            if new:
                                self.barrierless_names[hs_prod_name] = hs_prod_name
                            if new == 1 or uq_iter >= 0:
                                barrierless_energyAdd = uq_obj.calc_factor('energy', hs_prod_name, uq_iter)
                                barrierless_freqFactor = uq_obj.calc_factor('freq', hs_prod_name, uq_iter)
                                barrierless_blocks[hs_prod_name] = self.write_barrierless([opt.species for opt in hs.prod_opt],
                                                                                          hs,
									                  barrierless_energyAdd,
	                                                                                  barrierless_freqFactor,
	                                                                                  uq_iter)
       
            wells = ''
            divider = '\n!****************************************\n'
            for well in well_blocks:
                wells += well_blocks[well] + divider
            bimols = ''
            for bimol in bimolec_blocks:
                bimols += bimolec_blocks[bimol] + divider
            termols = ''
            for termol in termolec_blocks:
                termols += termolec_blocks[termol] + divider
            tss = ''
            for ts in ts_blocks:
                tss += ts_blocks[ts] + divider
            barrierless = ''
            for rxn in barrierless_blocks:
                barrierless += barrierless_blocks[rxn] + divider

            dum = self.dummytpl.format(barrier='tsd', reactant=self.well_names[self.species.chemid], dummy='d1')

            mess_iter = "{0:04d}".format(uq_iter)

            with open('me/mess_%s.inp' % mess_iter, 'w') as f_out:
                f_out.write(header + divider + wells + bimols + tss + termols + barrierless + divider + 'End ! end kinetics\n')

        return 0

    def write_barrierless(self, species_list, reaction, energyAdd, freqFactor, uq_iter):

        if len(reaction.products) == 2:
            barrierless = self.write_bimol(species_list,
                                           energyAdd,
                                           freqFactor,
                                           uq_iter,
                                           bless=1)
        else:
            barrierless = self.write_termol(species_list, reaction, bless=1)

        return barrierless

    def write_termol(self, species_list, reaction, bless=0):
        # Create the dummy MESS block for ter-molecular products.
        termol = ''
        terPr_name = '_'.join(sorted([str(species.chemid) for species in species_list]))
        prod_name = self.termolec_names[terPr_name]

        termol += self.termoltpl.format(name=prod_name, product=terPr_name)
        if self.par['uq'] == 0:
            with open(terPr_name + '.mess', 'w') as f:
                f.write(termol)
        else:
            mess_iter = "{0:04d}".format(uq_iter)
            with open(terPr_name + '_' + mess_iter + '.mess', 'w') as f:
                f.write(termol)

        return termol

    def write_bimol(self, prod_list, well_add, freqFactor, uq_iter, bless=0):
        """
        Create the block for MESS for a bimolecular product.
        well0: reactant on this PES (zero-energy reference)
        uq_n = number of uncertainty runs
        """

        fragments = ''
        for species in prod_list:
            if species.natom > 1:

                if self.par['pes']:
                    name = '{{fr_name_{}}}'.format(species.chemid)
                else:
                    name = self.fragment_names[species.chemid] + ' ! ' + str(species.chemid)
                # molecule template
                fragments += self.fragmenttpl.format(chemid=name,
                                                    natom=species.natom,
                                                    geom=self.make_geom(species),
                                                    symm=float(species.sigma_ext) / float(species.nopt),
                                                    nfreq=len(species.reduced_freqs),
                                                    freq=self.make_freq(species, freqFactor, 0),
                                                    hinderedrotor=self.make_rotors(species),
                                                    nelec=1,
                                                    mult=species.mult)
            else:
                if self.par['pes']:
                    name = '{{fr_name_{}}}'.format(species.chemid)
                else:
                    name = self.fragment_names[species.chemid] + ' ! ' + str(species.chemid)

                fragments += self.atomtpl.format(chemid=name,
                                                 element=species.atom[0],
                                                 nelec=1,
                                                 mult=species.mult)

        pr_name = '_'.join(sorted([str(species.chemid) for species in prod_list]))
        if self.par['pes']:
            name = '{name}'
            energy = '{ground_energy}'
        else:
            if bless == 0:
                name = '{} ! {}'.format(self.bimolec_names[pr_name], pr_name)
            elif bless == 1:
                name = '{} ! barrierless'.format(self.barrierless_names[pr_name])

            energy = (sum([sp.energy for sp in prod_list]) + sum([sp.zpe for sp in prod_list]) - (self.species.energy + self.species.zpe)) * constants.AUtoKCAL

            energy = energy + well_add
        
        if bless == 0:
            bimol = self.bimoltpl.format(chemids=name,
                                         fragments=fragments,
                                         ground_energy=energy)

        elif bless == 1:
            values = list(self.barrierless_names.values())
            index = values.index(pr_name)
            bimol = self.blbimoltpl.format(barrier='nobar_{}'.format(index),
                                           reactant=self.well_names[self.species.chemid],
                                           prod=name,
                                           dummy='',
                                           fragments=fragments,
                                           ground_energy=energy)

        if self.par['uq'] == 0:
            with open('{}.mess'.format(pr_name), 'w') as f:
                f.write(bimol)
        else:
            with open('{}_{:04d}.mess'.format(pr_name, uq_iter), 'w') as f:
                f.write(bimol)

        return bimol

    def write_well(self, species, well_add, freqFactor, uq_iter):
        """
        Create the block for MESS for a well.
        well0: reactant on this PES (zero-energy reference)
        """

        if self.par['pes']:
            name = '{name}'
            energy = '{zeroenergy}'
        else:
            name = self.well_names[species.chemid] + ' ! ' + str(species.chemid)
            energy = ((species.energy + species.zpe) - (self.species.energy + self.species.zpe)) * constants.AUtoKCAL
            energy = energy + well_add

        mess_well = self.welltpl.format(chemid=name,
                                        natom=species.natom,
                                        geom=self.make_geom(species),
                                        symm=float(species.sigma_ext) / float(species.nopt),
                                        nfreq=len(species.reduced_freqs),
                                        freq=self.make_freq(species, freqFactor, 0),
                                        hinderedrotor=self.make_rotors(species),
                                        nelec=1,
                                        mult=species.mult,
                                        zeroenergy=energy)

        if self.par['uq'] == 0:
            with open('{}.mess'.format(species.chemid), 'w') as f:
                f.write(mess_well)
        else:
            with open('{}_{:04d}.mess'.format(species.chemid, uq_iter), 'w') as f:
                f.write(mess_well)


        return mess_well

    def write_barrier(self, reaction, index, barrier_add, freqFactor, imagfreqFactor, uq_iter, qc):
        """
        Create the block for a MESS barrier.
        """

        freq = ''

        # get left-right barrier
        species_zeroenergy = (self.species.energy + self.species.zpe) * constants.AUtoKCAL
        if self.species.reac_ts_done[index] == -1:
            ts_zeroenergy = (reaction.ts.energy + reaction.ts.zpe) * constants.AUtoKCAL

            if not self.par['high_level'] and reaction.mp2 == 1:
                jobname = '{}_well_mp2'.format(str(self.species.chemid))
                well_zeroenergy = self.get_zeroenergy(jobname, qc)
            elif not self.par['high_level'] and self.species.reac_type[index] == 'barrierless_saddle':
                jobname = '{}_well_bls'.format(str(self.species.chemid))
                well_zeroenergy = self.get_zeroenergy(jobname, qc)
            else:
                well_zeroenergy = species_zeroenergy 
            left_zeroenergy = ts_zeroenergy - well_zeroenergy 

            prod_zeroenergy = 0
            for opt in reaction.prod_opt:
                prod_zeroenergy += (opt.species.energy + opt.species.zpe) * constants.AUtoKCAL
            right_zeroenergy = left_zeroenergy - (prod_zeroenergy - well_zeroenergy)

        # write tunneling block
        if left_zeroenergy < 0 or right_zeroenergy < 0:
            tun = ''
        else:
            imagfreq = -reaction.ts.reduced_freqs[0]
            imagfreqFactor = imagfreqFactor
            imagfreq = imagfreq * imagfreqFactor
            left_zeroenergy += barrier_add
            right_zeroenergy += barrier_add
            tun = self.tunneltpl.format(cutoff=min(left_zeroenergy, right_zeroenergy),
                                        imfreq=imagfreq,
                                        welldepth1=left_zeroenergy,
                                        welldepth2=right_zeroenergy)

        # name the product
        if len(reaction.products) == 1:
            prod_name = self.well_names[reaction.products[0].chemid]
        elif len(reaction.products) == 2:
            long_name = '_'.join(sorted([str(pi.chemid) for pi in reaction.products]))
            prod_name = self.bimolec_names[long_name]
        else:
            long_name = '_'.join(sorted([str(pi.chemid) for pi in reaction.products]))
            prod_name = self.termolec_names[long_name]

        if self.par['pes']:
            name = '{name}'
            chemid_reac = ''
            chemid_prod = ''
            long_rxn_name = ''
            zeroenergy = '{zeroenergy}'
        else:
            name = self.ts_names[reaction.instance_name]
            chemid_reac = self.well_names[self.species.chemid]
            chemid_prod = prod_name
            long_rxn_name = reaction.instance_name
            zeroenergy = left_zeroenergy + barrier_add
    
        # TODO working here
        if self.species.reac_type[index] == 'barrierless_saddle':

            for opt in reaction.prod_opt:
                geom1=opt.species.geom
            outerts = self.psttpl.format(natom1=reaction.prod_opt[0].species.natom,
                                         geom1=self.make_geom(reaction.prod_opt[0].species),
                                         natom2=reaction.prod_opt[1].species.natom,
                                         geom2=self.make_geom(reaction.prod_opt[1].species),
                                         symm='xxx',
                                         prefact='prefactor',
                                         exponent=3.)
            twotst = self.twotstpl.format(outerts=outerts)
            corerr = self.corerrtpl.format(symm=float(reaction.ts.sigma_ext) / float(reaction.ts.nopt))
            rrho = self.rrhotpl.format(natom=reaction.ts.natom,
                                       geom=self.make_geom(reaction.ts),
                                       core=corerr,
                                       nfreq=len(reaction.ts.reduced_freqs)-1,
                                       freq=self.make_freq(reaction.ts, freqFactor, 1),
                                       rotors=self.make_rotors(reaction.ts, norot=self.ts_names[reaction.instance_name]),
                                       tunneling='',
                                       nelec=1,
                                       mult=reaction.ts.mult,
                                       zeroenergy=zeroenergy)
            variational = self.variationaltpl.format(twotst=twotst,
                                                     variationalmodel=rrho,
                                                     tunneling=tun)
            mess_barrier = self.barriertpl.format(rxn_name=name,
                                                  chemid_reac=chemid_reac,
                                                  chemid_prod=chemid_prod,
                                                  long_rxn_name=long_rxn_name,
                                                  model=variational)
        else:
            corerr = self.corerrtpl.format(symm=float(reaction.ts.sigma_ext) / float(reaction.ts.nopt))
            rrho = self.rrhotpl.format(natom=reaction.ts.natom,
                                       geom=self.make_geom(reaction.ts),
                                       core=corerr,
                                       nfreq=len(reaction.ts.reduced_freqs)-1,
                                       freq=self.make_freq(reaction.ts, freqFactor, 1),
                                       rotors=self.make_rotors(reaction.ts, norot=self.ts_names[reaction.instance_name]),
                                       tunneling=tun,
                                       nelec=1,
                                       mult=reaction.ts.mult,
                                       zeroenergy=zeroenergy)
            mess_barrier = self.barriertpl.format(rxn_name=name,
                                                  chemid_reac=chemid_reac,
                                                  chemid_prod=chemid_prod,
                                                  long_rxn_name=long_rxn_name,
                                                  model=rrho)

        with open('{}_{:04d}.mess'.format(reaction.instance_name, uq_iter), 'w') as f:
            f.write(mess_barrier)


        return mess_barrier, zeroenergy

    def run(self):
        """
        write a pbs or slurm file for the me/all.inp mess input file
        submit the pbs/slurm file to the queue
        wait for the mess run to finish
        """

        # open the the header and the specific templates

        if self.par['queue_template'] == '':
            q_file = pkg_resources.resource_filename('tpl', self.par['queuing'] + '.tpl')
        else:
            q_file = self.par['queue_template']
        with open(q_file) as f:
            tpl_head = f.read()

        q_file = pkg_resources.resource_filename('tpl', self.par['queuing'] + '_mess_uq.tpl')
        with open(q_file) as f:
            tpl = f.read()
        # queue_name = self.par['queuing']
        submitscript = 'run_mess' + constants.qext[self.par['queuing']]

        '''
           copy submit script so that new runs can be done from run_mess_n files
           need to check for jobs running
           if < x jobs running submit next batch
           runs through counter adding up to n mess jobs total
           need to optimize the number that can be submitted
        '''

        uq_iter = 0  # counter for jobs
        maxRunning = 1
        if self.par['uq'] == 1:
            # change to same as the other max jobs parameter?
            maxRunning = self.par['uq_max_runs']  # max jobs running at once
        job_counter = maxRunning
        previousLoop = 0  # number of running jobs on previous run so that jobs are not double counted as finishing
        pids = []  # list of job pids
        while(uq_iter < self.par['uq_n']):
            if self.par['uq_n'] < job_counter:
                maxRunning = job_counter = self.par['uq_n']
            while(uq_iter < job_counter):
                with open(submitscript, 'w') as f:
                    mess_iter = "{0:04d}".format(uq_iter)
                    if self.par['queue_template'] == '':
                        if self.par['queuing'] == 'pbs':
                            f.write((tpl_head).format(name='mess', ppn=self.par['ppn'], queue_name=self.par['queue_name'], dir='me'))
                            f.write((tpl).format(n=mess_iter))
                        elif self.par['queuing'] == 'slurm':
                            f.write((tpl_head).format(name='mess', ppn=self.par['ppn'], queue_name=self.par['queue_name'], dir='me'), slurm_feature='')
                            f.write((tpl).format(n=mess_iter))
                    else:
                        f.write(tpl_head)
                        f.write((tpl).format(n=mess_iter))

                command = [constants.qsubmit[self.par['queuing']], submitscript]
                process = subprocess.Popen(command, shell=False, stdout=subprocess.PIPE, stdin=subprocess.PIPE, stderr=subprocess.PIPE)
                out, err = process.communicate()
                out = out.decode()
                if self.par['queuing'] == 'pbs':
                    pid = out.split('\n')[0].split('.')[0]
                elif self.par['queuing'] == 'slurm':
                    pid = out.split('\n')[0].split()[-1]
                pids.append(pid)
                time.sleep(5)
                uq_iter += 1

            currentJob = 0
            runningJobs = 0
            exit = 0  # bool to exit loop
            while(exit == 0):
                devnull = open(os.devnull, 'w')
                currentLoop = 0  # number of jobs finished in current loop through pids[]
                while(currentJob < len(pids)):
                    pid_currentJob = pids[currentJob]
                    if self.par['queuing'] == 'pbs':
                        command = 'qstat -f | grep ' + '"Job Id: ' + pid_currentJob + '"' + ' > /dev/null'
                    elif self.par['queuing'] == 'slurm':
                        command = 'scontrol show job ' + pid_currentJob + ' | grep "JobId=' + pid_currentJob + '"' + ' > /dev/null'

                    stat = int(subprocess.call(command, shell=True, stdout=devnull, stderr=devnull))
                    if stat == 0:
                        # time.sleep(1)
                        currentJob = currentJob + 1
                        runningJobs = runningJobs + 1

                    if stat == 1:
                        currentLoop = currentLoop + 1
                        currentJob = currentJob + 1
                    if currentJob == len(pids) and runningJobs == maxRunning:
                        if runningJobs == (self.par['uq_n'] - 1):
                            exit = 1
                        currentJob = 0
                        runningJobs = 0
                        currentLoop = 0

                    if((currentLoop > previousLoop) and (currentJob == len(pids))):
                        job_counter = job_counter + currentLoop - previousLoop
                        previousLoop = currentLoop
                        currentLoop = 0
                        runningJobs = 0
                        currentJob = 0
                        exit = 1

            if job_counter > self.par['uq_n']:
                job_counter = self.par['uq_n']

        return 0

    def make_geom(self, species):
        geom = ''
        for i, at in enumerate(species.atom):
            geom += '            '
            x, y, z = species.geom[i]
            geom += '{} {:.6f} {:.6f} {:.6f}\n'.format(at, x, y, z)
        return geom

    def make_freq(self, species, factor, wellorts):
        freq = ''
        freqarray = []
        #wellorts: 0 for wells and 1 for saddle points
        if wellorts == 0:
            frequencies = species.reduced_freqs
        else:
            frequencies = species.reduced_freqs[1:]
        for i, fr in enumerate(frequencies):
            fr = fr * factor
            freqarray.append(fr)
            freq += '{:.1f} '.format(fr)
            if i % 3 == 2:
                freq += '\n         '
        return(freq)

    def make_rotorpot(self, species, i, rot):
        rotorsymm = self.rotorsymm(species, rot)
        ens = species.hir.hir_energies[i]
        rotorpot = [(ei - ens[0]) * constants.AUtoKCAL for ei in ens]
        rotorpot = ' '.join(['{:.2f}'.format(ei) for ei in rotorpot[:species.hir.nrotation // rotorsymm]])
        return rotorpot

    def rotorsymm(self, species, rot):
        return species.sigma_int[rot[1]][rot[2]]

    def nrotorpot(self, species, rot): 
        rotorsymm = self.rotorsymm(species, rot)
        return species.hir.nrotation // rotorsymm

    def make_rotors(self, species, norot=None):
        rotors = []
        if self.par['rotor_scan']:
            for i, rot in enumerate(species.dihed):
                if norot is not None:
                    if frequencies.skip_rotor(norot, rot) == 1:
                        continue
                rotors.append(self.hinderedrotortpl.format(group=' '.join([str(pi + 1) for pi in frequencies.partition(species, rot, species.natom)[0][1:]]),
                                                           axis='{} {}'.format(str(rot[1] + 1), str(rot[2] + 1)),
                                                           rotorsymm=self.rotorsymm(species, rot),
                                                           nrotorpot=self.nrotorpot(species, rot),
                                                           rotorpot=self.make_rotorpot(species, i, rot)))
        rotors = '\n'.join(rotors)
        return rotors

    def get_zeroenergy(self, jobname, qc):
        energy = qc.get_qc_energy(jobname)[1]
        zpe = qc.get_qc_zpe(jobname)[1]
        return (energy + zpe) * constants.AUtoKCAL<|MERGE_RESOLUTION|>--- conflicted
+++ resolved
@@ -153,15 +153,7 @@
         both in a separate file, as well as in one large ME file
         """
 
-<<<<<<< HEAD
         uq_obj = UQ(self.par)
-=======
-        uq_obj = UQ()
-        well_uqVal = float(self.par['well_uq'])
-        barrier_uqVal = float(self.par['barrier_uq'])
-        freq_uqVal = float(self.par['freq_uq'])
-        imagfreq_uqVal = float(self.par['imagfreq_uq'])
->>>>>>> ce536cf2
 
         # create short names for all the species, bimolecular products and barriers
         self.create_short_names()
