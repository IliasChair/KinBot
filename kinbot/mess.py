from __future__ import print_function
import logging
import os
import subprocess
import time
import pkg_resources

from kinbot import constants
from kinbot import frequencies
from kinbot.uncertaintyAnalysis import UQ


class MESS:
    """
    Class that read and writes MESS files
    UQ analysis parameter (uq) can be used to generate 'n' number of mess input files
    with the following parameters randomized within the alloted UQ tolerance.
    UQ tolerance is set to the default values as follows
       1. Stationary point energy (E+ZPE, +/- 0.5 kcal/mol)
       2. Barrier (E+ZPE, +/- 1.0 kcal/mol)
       3. Frequencies (cm-1 +/- 20%)
    Default parameters were chosen/based on the following paper:  Goldsmith, C. F. PCI, 2013, 177-185
    New parameters can be set within the input json file with the following keywords
    See parameters.py file for more information.
    """

    def __init__(self, par, species):
        self.par = par
        self.species = species
        self.well_names = {}
        self.bimolec_names = {}
        self.fragment_names = {}
        self.ts_names = {}
        self.termolec_names = {}
        self. barrierless_names = {}
        # read all templates to create mess input
        with open(pkg_resources.resource_filename('tpl', 'mess_header.tpl')) as f:
            self.headertpl = f.read()
        with open(pkg_resources.resource_filename('tpl', 'mess_dummy.tpl')) as f:
            self.dummytpl = f.read()
        with open(pkg_resources.resource_filename('tpl', 'mess_termol.tpl')) as f:
            self.termoltpl = f.read()
        with open(pkg_resources.resource_filename('tpl', 'mess_fragment.tpl')) as f:
            self.fragmenttpl = f.read()
        with open(pkg_resources.resource_filename('tpl', 'mess_hinderedrotor.tpl')) as f:
            self.hinderedrotortpl = f.read()
        with open(pkg_resources.resource_filename('tpl', 'mess_atom.tpl')) as f:
            self.atomtpl = f.read()
        with open(pkg_resources.resource_filename('tpl', 'mess_tunneling.tpl')) as f:
            self.tunneltpl = f.read()
        with open(pkg_resources.resource_filename('tpl', 'mess_well.tpl')) as f:
            self.welltpl = f.read()
        with open(pkg_resources.resource_filename('tpl', 'mess_bimol.tpl')) as f:
            self.bimoltpl = f.read()
        with open(pkg_resources.resource_filename('tpl', 'mess_barrierless.tpl')) as f:
            self.blbimoltpl = f.read()
        with open(pkg_resources.resource_filename('tpl', 'mess_barrier.tpl')) as f:
            self.barriertpl = f.read()
        with open(pkg_resources.resource_filename('tpl', 'mess_rrho.tpl')) as f:
            self.rrhotpl = f.read()
        with open(pkg_resources.resource_filename('tpl', 'mess_core_rr.tpl')) as f:
            self.corerrtpl = f.read()
        with open(pkg_resources.resource_filename('tpl', 'mess_pst.tpl')) as f:
            self.psttpl = f.read()
        with open(pkg_resources.resource_filename('tpl', 'mess_variational.tpl')) as f:
            self.variationaltpl = f.read()
        with open(pkg_resources.resource_filename('tpl', 'mess_2tst.tpl')) as f:
            self.twotstpl = f.read()

    def write_header(self):
        """
        Create the header block for MESS
        """
        # Read the header template
        header = self.headertpl.format(TemperatureList=' '.join([str(ti) for ti in self.par.par['TemperatureList']]),
                                       PressureList=' '.join([str(pi) for pi in self.par.par['PressureList']]),
                                       EnergyStepOverTemperature=self.par.par['EnergyStepOverTemperature'],
                                       ExcessEnergyOverTemperature=self.par.par['ExcessEnergyOverTemperature'],
                                       ModelEnergyLimit=self.par.par['ModelEnergyLimit'],
                                       CalculationMethod=self.par.par['CalculationMethod'],
                                       ChemicalEigenvalueMax=self.par.par['ChemicalEigenvalueMax'],
                                       Reactant=self.well_names[self.species.chemid],
                                       EnergyRelaxationFactor=self.par.par['EnergyRelaxationFactor'],
                                       EnergyRelaxationPower=self.par.par['EnergyRelaxationPower'],
                                       EnergyRelaxationExponentCutoff=self.par.par['EnergyRelaxationExponentCutoff'],
                                       e_coll=constants.epsilon[self.par.par['collider']],
                                       s_coll=constants.sigma[self.par.par['collider']],
                                       m_coll=constants.mass[self.par.par['collider']],
                                       e_well=self.par.par['epsilon'],
                                       s_well=self.par.par['sigma'],
                                       m_well=self.species.mass,
                                       )
        return header

    def create_short_names(self):
        """
        Create a short name for all the wells, all the bimolecular products and all the transition states
        """
        # add the initial well to the well names:
        self.well_names[self.species.chemid] = 'w_1'

        for index, reaction in enumerate(self.species.reac_obj):
            if self.species.reac_ts_done[index] == -1:
                self.ts_names[reaction.instance_name] = 'ts_' + str(len(self.ts_names) + 1)
                if len(reaction.products) == 1:
                    st_pt = reaction.products[0]
                    if st_pt.chemid not in self.well_names:
                        self.well_names[st_pt.chemid] = 'w_' + str(len(self.well_names) + 1)
                elif len(reaction.products) == 2:
                    for st_pt in reaction.products:
                        if st_pt.chemid not in self.fragment_names:
                            self.fragment_names[st_pt.chemid] = 'fr_' + str(len(self.fragment_names) + 1)
                    bimol_name = '_'.join(sorted([str(st_pt.chemid) for st_pt in reaction.products]))
                    if bimol_name not in self.bimolec_names:
                        self.bimolec_names[bimol_name] = 'b_' + str(len(self.bimolec_names) + 1)
                else:
                    # TER MOLECULAR
                    for st_pt in reaction.products:
                        if st_pt.chemid not in self.fragment_names:
                            self.fragment_names[st_pt.chemid] = 'fr_' + str(len(self.fragment_names) + 1)
                    termol_name = '_'.join(sorted([str(st_pt.chemid) for st_pt in reaction.products]))
                    if termol_name not in self.termolec_names:
                        self.termolec_names[termol_name] = 't_' + str(len(self.termolec_names) + 1)

        # Barrierless short names
        try:
            for hs in self.species.homolytic_scissions.hss:
                if hs.status == -1:
                    if len(hs.products) == 1:
                        st_pt = hs.products[0]
                        if st_pt.chemid not in self.well_names:
                            self.well_names[st_pt.chemid] = 'w_' + str(len(self.well_names) + 1)
                    elif len(hs.products) == 2:
                        for st_pt in hs.products:
                            if st_pt.chemid not in self.fragment_names:
                                self.fragment_names[st_pt.chemid] = 'fr_' + str(len(self.fragment_names) + 1)
                    bimol_name = '_'.join(sorted([str(st_pt.chemid) for st_pt in hs.products]))
                    if bimol_name not in self.bimolec_names:
                        self.bimolec_names[bimol_name] = 'b_' + str(len(self.bimolec_names) + 1)
                    else:
                        # TER MOLECULAR
                        for st_pt in hs.products:
                            if st_pt.chemid not in self.fragment_names:
                                self.fragment_names[st_pt.chemid] = 'fr_' + str(len(self.fragment_names) + 1)
                        termol_name = '_'.join(sorted([str(st_pt.chemid) for st_pt in hs.products]))
                        if termol_name not in self.termolec_names:
                            self.termolec_names[termol_name] = 't_' + str(len(self.termolec_names) + 1)

        except:
            logging.info("No Homolytic Scission Reactions")

    def write_input(self, uq, uq_n, qc):
        """
        write the input for all the wells, bimolecular products and barriers
        both in a separate file, as well as in one large ME file
        """

        uq_obj = UQ()
        well_uqVal = float(self.par.par['well_uq'])
        barrier_uqVal = float(self.par.par['barrier_uq'])
        freq_uqVal = float(self.par.par['freq_uq'])
        imagfreq_uqVal = float(self.par.par['imagfreq_uq'])
        qc = qc

        if uq == 1:
            logging.info("Uncertainty Analysis is turned on, number of mess files being generated = {}".format(uq_n))
        else:
            logging.info("Uncertainty Analysis is turned off.")

        # create short names for all the species, bimolecular products and barriers
        self.create_short_names()
        header = self.write_header()

        # filter ts's with the same reactants and products:
        ts_unique = {}  # key: ts name, value: [prod_name, energy]
        ts_all = {}
        for index, reaction in enumerate(self.species.reac_obj):
            if self.species.reac_ts_done[index] == -1:
                prod_list = reaction.products
                rxnProds = []
                for x in prod_list:
                    rxnProds.append(x.chemid)
                rxnProds.sort()
                prod_name = '_'.join([str(pi) for pi in rxnProds])
                energy = reaction.ts.energy
                zpe = reaction.ts.zpe
                new = 1
                remove = []
                ts_all[reaction.instance_name] = [prod_name, energy + zpe]
                for ts in ts_unique:
                    if ts_unique[ts][0] == prod_name:
                        # check for the barrier with the lowest energy
                        if ts_unique[ts][1] > energy + zpe:
                            # remove the current barrier
                            remove.append(ts)
                        else:
                            new = 0
                for ts in remove:
                    ts_unique.pop(ts, None)
                if new:
                    ts_unique[reaction.instance_name] = [prod_name, energy + zpe]

        # write the mess input for the different blocks
        uq_iter = 0
        # list of energy variations through UQ
        ts_e_iter = []
        well_e_iter = []
        prod_e_iter = []
        bimol_e_iter = []
        termol_e_iter = []
        barrierless_e_iter = []
        
        for uq_iter in range(0, uq_n):
            
            fi = open('uq.log', 'a')
            fi.write("uq iteration {}\n".format(uq_iter))
            fi.close()
            # set UQ factors for each i run
            if uq_iter == 0:
                well_add = barrier_add = 0.0
                freqFactor = imagfreqFactor = 1.0

            well_blocks = {}
            ts_blocks = {}
            bimolec_blocks = {}
            termolec_blocks = {}
            termolec_ts_blocks = {}
            barrierless_blocks = {}
            allTS = {}


            if uq_iter >= 0:
                # energy and freq for each iteration of UQ
                # arrays reset at the start of each iteration to hold new values
                ts_imagFreq_iter = []
                ts_freq_iter = []
                ts_rxnName = []

                well_fr_iter = []
                well_name = []
           
                prod_fr_iter = []
                prod_names = []
                bimol_fr_iter = []
                bimol_names = []

                termol_fr_iter = []
                termolec_names = []

                barrierless_fr_iter = []
                barrierless_name = []

                well_energyAdd = uq_obj.calc_energyUQ(well_uqVal)
                well_freqFactor = uq_obj.calc_freqUQ(freq_uqVal)
                well_blocks[self.species.chemid], well_e, well_fr = self.write_well(self.species,
                                                                                    uq,
                                                                                    uq_n,
                                                                                    well_energyAdd,
                                                                                    well_freqFactor,
                                                                                    uq_iter)
                well_e_iter.append(well_e)
                well_fr_iter.append(well_fr)
                well_name.append(self.species.chemid)
                count = 0
                for index, reaction in enumerate(self.species.reac_obj):
                    barrier_adds = []
                    for rxn in ts_all:
                        barrier_add = uq_obj.calc_energyUQ(barrier_uqVal)
                        barrier_adds.append(barrier_add)
                    ts_freqFactor = uq_obj.calc_freqUQ(freq_uqVal)
                    imagfreqFactor = uq_obj.calc_freqUQ(imagfreq_uqVal)
                    if reaction.instance_name in ts_all:
                        allTS[reaction.instance_name], ts_e, ts_freq, ts_imagFreq = self.write_barrier(reaction,
                                                                                                       uq,
                                                                                                       uq_n,
                                                                                                       barrier_adds,
                                                                                                       ts_freqFactor,
                                                                                                       imagfreqFactor,
                                                                                                       uq_iter,
                                                                                                       qc,
                                                                                                       count)
                    if reaction.instance_name in ts_unique:
                        lenProd = len(reaction.products)
                        ts_blocks[reaction.instance_name] = allTS[reaction.instance_name]
                        freqFactor = uq_obj.calc_freqUQ(freq_uqVal)
                        energyAdd = uq_obj.calc_energyUQ(well_uqVal)
                        #if uq_iter == (uq_n - 1):
                        ts_e_iter.append(ts_e)
                        ts_imagFreq_iter.append(ts_imagFreq)
                        ts_freq_iter.append(ts_freq)
                        ts_rxnName.append(reaction.instance_name)
                        if len(reaction.products) == 1:
                            st_pt = reaction.prod_opt[0].species
                            well_blocks[st_pt.chemid], prod_e, prod_fr = self.write_well(st_pt,
                                                                                         uq,
                                                                                         uq_n,
                                                                                         energyAdd,
                                                                                         freqFactor,
                                                                                         uq_iter)
                            prod_e_iter.append(prod_e)
                            prod_fr_iter.append(prod_fr)
                            prod_names.append(st_pt.chemid)
                        elif len(reaction.products) == 2:
                            bimol_name = '_'.join(sorted([str(st_pt.chemid) for st_pt in reaction.products]))
                            bimolec_blocks[bimol_name], bimol_e, bimol_fr = self.write_bimol([opt.species for opt in reaction.prod_opt],
                                                                                             0,
                                                                                             uq,
                                                                                             uq_n,
                                                                                             lenProd,
                                                                                             energyAdd,
                                                                                             freqFactor,
                                                                                             uq_iter)
                            bimol_e_iter.append(bimol_e)
                            bimol_fr_iter.append(bimol_fr)
                            bimol_names.append(bimol_name)
                            print(bimol_name)
                        else:
                            # termol
                            termolec_ts_blocks[reaction.instance_name] = allTS[reaction.instance_name]
                            termol_name = '_'.join(sorted([str(st_pt.chemid) for st_pt in reaction.products]))
                            termolec_blocks[termol_name] = self.write_termol([opt.species for opt in reaction.prod_opt], reaction, uq, uq_n, energyAdd, freqFactor, 0, uq_iter)
                            termolec_names.append(termol_name)
                        count = count + 1
                # Homolytic scission - barrierless reactions
                barrierless = {}
                if self.species.homolytic_scissions is not None:
                    for hs in self.species.homolytic_scissions.hss:
                        bar = 1
                        barrierless_freqFactor = uq_obj.calc_freqUQ(freq_uqVal)
                        barrierless_energyAdd = uq_obj.calc_energyUQ(well_uqVal)
                        new = 1
                        if hs.status == -1:
                            hs_prod_name = '_'.join(sorted([str(prod.chemid) for prod in hs.products]))
                            if hs_prod_name not in self.bimolec_names and hs_prod_name not in self.termolec_names:
                                if hs_prod_name in self.barrierless_names:
                                    new = 0
                                if new:
                                    self.barrierless_names[hs_prod_name] = hs_prod_name
                                if new == 1 or uq_iter >= 1:
                                    barrierless_blocks[hs_prod_name], barrierless_e, barrierless_fr = self.write_barrierless([opt.species for opt in hs.prod_opt],
                                                                                                                              hs,
                                                                                                                              uq,
                                                                                                                              uq_n,
                                                                                                                              barrierless_energyAdd,
                                                                                                                              barrierless_freqFactor,
                                                                                                                              bar,
                                                                                                                              uq_iter)
                                barrierless_e_iter.append(barrierless_e)
                                barrierless_fr_iter.append(barrierless_fr)
                                barrierless_name.append(hs_prod_name)
           
            wells = ''
            divider = '\n!****************************************\n'
            for well in well_blocks:
                wells += well_blocks[well] + divider
            bimols = ''
            for bimol in bimolec_blocks:
                bimols += bimolec_blocks[bimol] + divider
            termols = ''
            for termol in termolec_blocks:
                termols += termolec_blocks[termol] + divider
            tss = ''
            for ts in ts_blocks:
                tss += ts_blocks[ts] + divider
            barrierless = ''
            for rxn in barrierless_blocks:
                barrierless += barrierless_blocks[rxn] + divider

            dum = self.dummytpl.format(barrier='tsd', reactant=self.well_names[self.species.chemid], dummy='d1')

            mess_iter = "{0:04d}".format(uq_iter)
<<<<<<< HEAD
            f_out = open('me/mess_%s.inp' % mess_iter, 'w')
            f_out.write(header + '\n!****************************************\n')
            f_out.write(wells)
            f_out.write(bimols)
            f_out.write(tss)
            f_out.write(termols)
            f_out.write(barrierless)
            f_out.write('\n!****************************************\nEnd ! end kinetics\n')
            f_out.close()

        # TO DO:
        # NORAMALIZATION OF ALL ENERGIES
        # NORMALIZATION OF ALL FREQUENCIES
        # uq_obj.norm_energy(well_e_iter, "well", well_name, uq_n)  #working
        # uq_obj.norm_energy(ts_e_iter, "ts", ts_rxnName, uq_n)  # working
        # uq_obj.norm_energy(prod_e_iter, "prod", prod_names, uq_n)
        # uq_obj.norm_energy(bimol_e_iter, "bimol", bimol_names, uq_n)
        uq_obj.norm_energy(termol_e_iter, "termol", termolec_names, uq_n)
        # uq_obj.norm_energy(barrierless_e_iter, "barrierless", barrierless_name, uq_n)
        # print("wells\n{}\n{}".format(well_e_iter, well_name)) 
        # print("ts\n{}\n{}".format(ts_e_iter, ts_rxnName))
        # print("prod\n{}\n{}".format(prod_e_iter, prod_name))
        # print("bimol\n{}\n{}".format(bimol_e_iter, bimol_names))
        # print("termol\n{}\n{}".format(termol_e_iter, termol_name))
        # print("barrierless\n{}\n{}".format(barrierless_e_iter, barrierless_name))
         
=======
            with open('me/mess_%s.inp' % mess_iter, 'w') as f_out:
                f_out.write(header + divider)
                f_out.write(wells)
                f_out.write(bimols)
                f_out.write(tss)
                f_out.write(termols)
                f_out.write(barrierless)
                f_out.write(divider + 'End ! end kinetics\n')

>>>>>>> f79fa1a7
        return 0

    def write_barrierless(self, species_list, reaction, uq, uq_n, energyAdd, freqFactor, bar, uq_iter):

        if len(reaction.products) == 2:
            lenProd = len(reaction.products)
            barrierless, barrierless_e, barrierless_fr = self.write_bimol(species_list,
                                                                          bar,
                                                                          uq,
                                                                          uq_n,
                                                                          lenProd,
                                                                          energyAdd,
                                                                          freqFactor,
                                                                          uq_iter)
        else:
            barrierless = self.write_termol(species_list, reaction, uq, uq_n, energyAdd, freqFactor, bar, uq_iter)
            barrierless_e, barrierless_fr = 0.0

        return barrierless, barrierless_e, barrierless_fr

    def write_termol(self, species_list, reaction, uq, uq_n, energyAdd, freqFactor, bar, uq_iter):
        # Create the dummy MESS block for ter-molecular products.
        fragments = ''
        termol = ''

        terPr_name = '_'.join(sorted([str(species.chemid) for species in species_list]))
        for species in species_list:
            if species.natom > 1:
                freq = ''
                termolArrayFreq = []
                termolArrayEnergy = []
                logFile = open('uq.log', 'a')

                logFile.write("Bimol species: {}\n".format(species.chemid))
                termolArrayFreq.append(species.chemid)
                termolArrayEnergy.append(species.chemid)
                for i, fr in enumerate(species.reduced_freqs):
                    if uq_iter == 0:
                        freqFactor = 1.0
                        logFile.write("\ttermol posFreq factor: {}\n".format(freqFactor))
                        logFile.write("\t\tOriginal first frequency: {}\n".format(fr))
                        termolArrayFreq.append(fr)
                        if i == 0:
                            logFile.write("\t\tUpdated first frequency: {}.\n\t\t\tFrequency should be unchanged.\n".format(fr))
                            freq += '! {:.4f}'.format(fr)
                        elif i > 0 and i % 3 == 0:
                            freq += '\n !           {:.4f}'.format(fr)
                        else:
                            freq += '!    {:.4f}'.format(fr)
                    elif uq_iter > 0:
                        if i == 0:
                            logFile.write("\ttermol posFreq factor: {}\n".format(freqFactor))
                            logFile.write("\t\tOriginal first frequency: {}\n".format(fr))
                        fr = fr * freqFactor
                        termolArrayFreq.append(fr)
                        if i == 0:
                            logFile.write("\t\tUpdated first frequency: {}\n".format(fr))
                            freq += '! {:.4f}'.format(fr)
                        elif i > 0 and i % 3 == 0:
                            freq += ' \n !            {:.4f}'.format(fr)
                        else:
                            freq += '!    {:.4f}'.format(fr)
                    else:
                        logging.error('uq_n is negative')

                    allFreqs = ",".join(str(termolFreq) for termolFreq in termolArrayFreq)

                energy = ((species.energy + species.zpe) - (self.species.energy + self.species.zpe)) * constants.AUtoKCAL

                if self.par.par['pes']:
                    name = 'fr_name_{}'.format(species.chemid)
                    name = '{' + name + '}'
                    energy = '{ground_energy}'
                else:
                    name = self.fragment_names[species.chemid] + ' ! ' + str(species.chemid)
                # molecule template
                fragments += self.fragmenttpl.format(chemid=name,
                                                     natom=species.natom,
                                                     geom=self.make_geom(species),
                                                     symm=float(species.sigma_ext) / float(species.nopt),
                                                     nfreq=len(species.reduced_freqs),
                                                     freq=freq,
                                                     hinderedrotor=self.make_rotors(species),
                                                     nelec=1,
                                                     mult=species.mult)
            else:
                if self.par.par['pes']:
                    name = 'fr_name_{}'.format(species.chemid)
                    name = '{' + name + '}'
                else:
                    name = self.fragment_names[species.chemid] + ' ! ' + str(species.chemid)

                # atom template
                fragments += self.atomtpl.format(chemid=name,
                                                 element=species.atom[0],
                                                 nelec=1,
                                                 mult=species.mult)

        prod_name = self.termolec_names[terPr_name]

        if bar == 0:
            rxn_name = self.ts_names[reaction.instance_name]
            for species in species_list:
                if self.par.par['pes']:
                    name = 'fr_name_{}'.format(species.chemid)
                    name = 't_' + name
                else:
                    name = self.termolec_names[terPr_name] + ' ! ' + terPr_name
        else:
            rxn_name = 'termol_nobar_' + str(bar)
        # full termol template in progress need to figure out how to show data without code reading data
        # termol += tpl.format(product=prod_name,dummy=terPr_name, fragments=fragments, ground_energy=energy)
        termol += self.termoltpl.format(name=prod_name, product=terPr_name)
        if uq == 0:
            f = open(terPr_name + '.mess', 'w')
        else:
            mess_iter = "{0:04d}".format(uq_iter)
            f = open(terPr_name + '_' + mess_iter + '.mess', 'w')

        f.write(termol)
        f.close()

        return termol

    def write_bimol(self, species_list, bar, uq, uq_n, lenProd, well_add, freqFactor, uq_iter):
        """
        Create the block for MESS for a bimolecular product.
        well0: reactant on this PES (zero-energy reference)
        uq_n = number of uncertainty runs
        """
        # open the templates
        logFile = open('uq.log', 'a')

        fragments = ''
        for species in species_list:
            if species.natom > 1:
                freq = ''

                bimolArrayFreq = []
                bimolArrayEnergy = []
                logFile.write("Bimol species: {}\n".format(species.chemid))
                bimolArrayFreq.append(species.chemid)
                bimolArrayEnergy.append(species.chemid)
                for i, fr in enumerate(species.reduced_freqs):
                    if uq_iter == 0:
                        freqFactor = 1.0
                        logFile.write("\tBimol posFreq factor: {}\n".format(freqFactor))
                        logFile.write("\t\tOriginal first frequency: {}\n".format(fr))
                        bimolArrayFreq.append(fr)
                        if i == 0:
                            logFile.write("\t\tUpdated first frequency: {}.\n\t\t\tFrequency should be unchanged.\n".format(fr))
                            freq += '{:.4f}'.format(fr)
                        elif i > 0 and i % 3 == 0:
                            freq += '\n            {:.4f}'.format(fr)
                        else:
                            freq += '    {:.4f}'.format(fr)
                    elif uq_iter > 0:
                        if i == 0:
                            logFile.write("\tBimol posFreq factor: {}\n".format(freqFactor))
                            logFile.write("\t\tOriginal first frequency: {}\n".format(fr))
                        fr = fr * freqFactor
                        bimolArrayFreq.append(fr)
                        if i == 0:
                            logFile.write("\t\tUpdated first frequency: {}\n".format(fr))
                            freq += '{:.4f}'.format(fr)
                        elif i > 0 and i % 3 == 0:
                            freq += '\n            {:.4f}'.format(fr)
                        else:
                            freq += '    {:.4f}'.format(fr)
                    else:
                        logging.error('uq_n is negative')

                    allFreqs = ",".join(str(bimolFreq) for bimolFreq in bimolArrayFreq)

                energy = ((species.energy + species.zpe) - (self.species.energy + self.species.zpe)) * constants.AUtoKCAL

                if self.par.par['pes']:
                    name = 'fr_name_{}'.format(species.chemid)
                    name = '{' + name + '}'
                    energy = '{ground_energy}'
                else:
                    name = self.fragment_names[species.chemid] + ' ! ' + str(species.chemid)
                # molecule template
                fragments += self.fragmenttpl.format(chemid=name,
                                                    natom=species.natom,
                                                    geom=self.make_geom(species),
                                                    symm=float(species.sigma_ext) / float(species.nopt),
                                                    nfreq=len(species.reduced_freqs),
                                                    freq=freq,
                                                    hinderedrotor=self.make_rotors(species),
                                                    nelec=1,
                                                    mult=species.mult)
            else:
                if self.par.par['pes']:
                    name = 'fr_name_{}'.format(species.chemid)
                    name = '{' + name + '}'
                else:
                    name = self.fragment_names[species.chemid] + ' ! ' + str(species.chemid)

                fragments += self.atomtpl.format(chemid=name,
                                                 element=species.atom[0],
                                                 nelec=1,
                                                 mult=species.mult)

        pr_name = '_'.join(sorted([str(species.chemid) for species in species_list]))
        if self.par.par['pes']:
            name = '{name}'
            energy = '{ground_energy}'
        else:
            if bar == 0:
                name = self.bimolec_names[pr_name] + ' ! ' + pr_name
            elif bar == 1:
                name = self.barrierless_names[pr_name] + '! barrierless'

            energy = (sum([sp.energy for sp in species_list]) + sum([sp.zpe for sp in species_list]) - (self.species.energy + self.species.zpe)) * constants.AUtoKCAL

            logFile.write("Total energy for Bimol/Termol Product: {}\n".format(name))
            if uq_iter == 0:
                well_add = 0.0
                logFile.write("\tBimol/Termol well_add: {}\n".format(well_add))
                logFile.write("\t\tOriginal Energy = {}\n".format(energy))
            if uq_iter > 0:
                logFile.write("\tBimol/Termol well_add: {}\n".format(well_add))
                logFile.write("\t\tOriginal Energy = {}\n".format(energy))
                energy = energy + well_add
            logFile.write("\t\tUpdated energy = {}\n\n".format(energy))

        logFile.close()
        bimolArrayEnergy.append(energy)

        if bar == 0:
            bimol = self.bimoltpl.format(chemids=name,
                                         fragments=fragments,
                                         ground_energy=energy)

        elif bar == 1:
            index = self.barrierless_names.keys().index(pr_name)
            bimol = self.blbimoltpl.format(barrier='nobar_{}'.format(index),
                                           reactant=self.well_names[self.species.chemid],
                                           prod=name,
                                           dummy='',
                                           fragments=fragments,
                                           ground_energy=energy)

        if self.par.par['uq'] == 0:
            f = open(pr_name + '.mess', 'w')
        else:
            mess_iter = "{0:04d}".format(uq_iter)
            f = open(pr_name + '_' + str(mess_iter) + '.mess', 'w')
        f.write(bimol)
        f.close()

        strBimolArray = [str(i) for i in bimolArrayEnergy]
        joiner = ","
        strBimols = joiner.join(strBimolArray)

        freqVals = bimolArrayFreq
        freqVals.pop(0)
        e = bimolArrayEnergy[1]
        fr = freqVals

        return bimol, e, fr

    def write_well(self, species, uq, uq_n, well_add, freqFactor, uq_iter):
        """
        Create the block for MESS for a well.
        well0: reactant on this PES (zero-energy reference)
        """
        logFile = open('uq.log', 'a')

        freq = ''

        wellsArrayEnergy = []
        wellsArrayFreq = []
        wellsArrayEnergy.append(species.chemid)
        wellsArrayFreq.append(species.chemid)
        if uq == 1:
            logFile.write("Species: {}\n".format(species.chemid))
            logFile.write("\tWell freqFactor: {}\n".format(freqFactor))
        for i, fr in enumerate(species.reduced_freqs):
            if i == 0:
                logFile.write("\t\tOriginal first frequency: {}\n".format(fr))
            if uq_iter == 0:
                freqFactor = 1.0
                wellsArrayFreq.append(fr)
                if i == 0:
                    logFile.write("\t\tUpdated first frequency: {}\n".format(fr))
                    freq += '{:.4f}'.format(fr)
                elif i > 0 and i % 3 == 0:
                    freq += '\n            {:.4f}'.format(fr)
                else:
                    freq += '    {:.4f}'.format(fr)
            elif uq_iter > 0:
                fr = fr * freqFactor
                wellsArrayFreq.append(fr)
                if i == 0:
                    logFile.write("\t\tUpdated first frequency: {}\n".format(fr))
                    freq += '{:.4f}'.format(fr)
                elif i > 0 and i % 3 == 0:
                    freq += '\n            {:.4f}'.format(fr)
                else:
                    freq += '    {:.4f}'.format(fr)
            else:
                logging.error('uq_n is negative')

            allWellFreqs = ",".join(str(wellFreq) for wellFreq in wellsArrayFreq)

        if self.par.par['pes']:
            name = '{name}'
            energy = '{zeroenergy}'
        else:
            name = self.well_names[species.chemid] + ' ! ' + str(species.chemid)
            energy = ((species.energy + species.zpe) - (self.species.energy + self.species.zpe)) * constants.AUtoKCAL
            if uq_iter == 0:
                well_add = 0.0
                logFile.write("\tWell_add: {}\n".format(well_add))
                logFile.write("\t\tOriginal energy = {}\n".format(energy))
            if uq_iter > 0:
                logFile.write("\tWell_factor: {}\n".format(well_add))
                logFile.write("\t\tOriginal energy = {}\n".format(energy))
                energy = energy + well_add
            logFile.write("\t\tUpdated energy = {}\n\n".format(energy))
        logFile.close()
        wellsArrayEnergy.append(energy)
        mess_well = self.welltpl.format(chemid=name,
                                        natom=species.natom,
                                        geom=self.make_geom(species),
                                        symm=float(species.sigma_ext) / float(species.nopt),
                                        nfreq=len(species.reduced_freqs),
                                        freq=freq,
                                        hinderedrotor=self.make_rotors(species),
                                        nelec=1,
                                        mult=species.mult,
                                        zeroenergy=energy)

        if self.par.par['uq'] == 0:
            f = open(str(species.chemid) + '.mess', 'w')
        else:
            mess_iter = "{0:04d}".format(uq_iter)
            f = open(str(species.chemid) + '_' + str(mess_iter) + '.mess', 'w')
        f.write(mess_well)
        f.close()
        

        wellsArrayFreq.pop(0)
        e = wellsArrayEnergy[1]
        fr = wellsArrayFreq

        return mess_well, e, fr

    def write_barrier(self, reaction, uq, uq_n, barrier_adds, freqFactor, imagfreqFactor, uq_iter, qc, count):
        """
        Create the block for a MESS barrier.
        """
        logFile = open('uq.log', 'a')

        freq = ''

        barrierArrayEnergy = []
        barrierArrayPosFreq = []
        barrierArrayImagfreq = []
        barrierArrayEnergy.append(reaction.instance_name)
        barrierArrayPosFreq.append(reaction.instance_name)
        barrierArrayImagfreq.append(reaction.instance_name)
        logFile.write("Reaction: {}\n".format(reaction.instance_name))
        logFile.write("\tBarrier freq factor: {}\n".format(freqFactor))

        for i, fr in enumerate(reaction.ts.reduced_freqs[1:]):
            if i == 0:
                logFile.write("\t\tOriginal first frequency: {}\n".format(fr))
            if uq_iter == 0:
                barrierArrayPosFreq.append(fr)
                if i == 0:
                    logFile.write("\t\tUpdated first frequency: {}.\n\t\t\t\tFrequency should be unchanged\n".format(fr))
                    freq += '{:.4f}'.format(fr)
                elif i > 0 and i % 3 == 0:
                    freq += '\n            {:.4f}'.format(fr)
                else:
                    freq += '    {:.4f}'.format(fr)
            elif uq_iter > 0:
                fr = fr * freqFactor
                if i == 0:
                    logFile.write("\t\tUpdated first frequency: {}\n".format(fr))
                barrierArrayPosFreq.append(fr)
                if i == 0:
                    freq += '{:.4f}'.format(fr)
                elif i > 0 and i % 3 == 0:
                    freq += '\n            {:.4f}'.format(fr)
                else:
                    freq += '    {:.4f}'.format(fr)
            else:
                logging.error('uq_iter not recognized')

            allBarrierFreqs = ",".join(str(barrierFreq) for barrierFreq in barrierArrayPosFreq)

        for index in range(len(self.species.reac_inst)):
            if self.species.reac_ts_done[index] == -1:
                ts = self.species.reac_obj[index].ts
                #if self.species.reac_type[index] == 'R_Addition_MultipleBond' and not self.par.par['high_level']:
                if self.species.reac_obj[index].mp2 == 1 and not self.par.par['high_level']:
                    mp2_energy = qc.get_qc_energy(str(self.species.chemid) + '_well_mp2')[1]
                    mp2_zpe = qc.get_qc_zpe(str(self.species.chemid) + '_well_mp2')[1]
                    energy = (ts.energy + ts.zpe - mp2_energy - mp2_zpe) * constants.AUtoKCAL
                    prod_mp2_energy = 0
                    prod_mp2_zpe = 0
                    for opt in reaction.prod_opt:
                        energy = qc.get_qc_energy(str(opt.species.chemid) + 'well_mp2')[1]
                        zpe = qc.get_qc_zpe(str(opt.species.chemid) + 'well_mp2')[1]
                        prod_mp2_energy = prod_mp2_energy + energy
                        prod_zpe_energy = prod_mp2_zpe + zpe
                    energy2 = (ts.energy + ts.zpe - prod_mp2_energy - prod_zpe_energy) * constants.AUtoKCAL
                elif self.species.reac_type[index] == 'barrierless_saddle' and not self.par.par['high_level']:
                    bls_energy = qc.get_qc_energy(str(self.species.chemid) + '_well_bls')[1]
                    bls_zpe = qc.get_qc_zpe(str(self.species.chemid) + '_well_bls')[1]
                    energy = (ts.energy + ts.zpe - bls_energy - bls_zpe) * constants.AUtoKCAL
                    prod_bls_energy = 0
                    prod_bls_zpe = 0
                    for opt in reaction.prod_opt:
                        energy = qc.get_qc_energy(str(opt.species.chemid) + 'well_bls')[1]
                        zpe = qc.get_qc_zpe(str(opt.species.chemid) + 'well_bls')[1]
                        prod_bls_energy = prod_bls_energy + energy
                        prod_zpe_energy = prod_bls_zpe + zpe
                    energy2 = (ts.energy + ts.zpe - prod_bls_energy - prod_zpe_energy) * constants.AUtoKCAL
                else:
                    energy = (ts.energy + ts.zpe - self.species.energy - self.species.zpe) * constants.AUtoKCAL
                    energy2 = (reaction.ts.energy + reaction.ts.zpe) - sum([(opt.species.energy + opt.species.zpe) for opt in reaction.prod_opt]) * constants.AUtoKCAL

                barriers = [energy, energy2]
                # barriers = [
                #     ((reaction.ts.energy + reaction.ts.zpe) - (self.species.energy + self.species.zpe)) * constants.AUtoKCAL,
                #     ((reaction.ts.energy + reaction.ts.zpe) - sum([(opt.species.energy + opt.species.zpe) for opt in reaction.prod_opt])) * constants.AUtoKCAL,
                # ]
        if any([bi < 0 for bi in barriers]):
            tun = ''
        else:
            imagfreq = -reaction.ts.reduced_freqs[0]
            imagfreqFactor = imagfreqFactor
            logFile.write("\tTS imagfreqFactor: {}\n".format(imagfreqFactor))
            logFile.write("\t\tOriginal imaginary frequency: {}\n".format(imagfreq))
            if uq_iter == 0:
                logFile.write("\t\tUpdated imaginary frequency: {}.\n\t\t\tFrequency should be unchanged.\n".format(imagfreq))
                barrierArrayImagfreq.append(imagfreq)
            elif uq_iter > 0:
                imagfreq = imagfreq * imagfreqFactor
                logFile.write("\t\tUpdated imaginary frequency: {}\n".format(imagfreq))
                barrierArrayImagfreq.append(imagfreq)
            tun = self.tunneltpl.format(cutoff=min(barriers),
                                        imfreq=imagfreq,
                                        welldepth1=barriers[0],
                                        welldepth2=barriers[1])

        if len(reaction.products) == 1:
            prod_name = self.well_names[reaction.products[0].chemid]
        elif len(reaction.products) == 2:
            long_name = '_'.join(sorted([str(pi.chemid) for pi in reaction.products]))
            prod_name = self.bimolec_names[long_name]
        else:
            long_name = '_'.join(sorted([str(pi.chemid) for pi in reaction.products]))
            prod_name = self.termolec_names[long_name]

        if self.par.par['pes']:
            name = '{name}'
            chemid_reac = ''
            chemid_prod = ''
            long_rxn_name = ''
            energy = '{zeroenergy}'
        else:
            name = self.ts_names[reaction.instance_name]
            chemid_reac = self.well_names[self.species.chemid]
            chemid_prod = prod_name
            long_rxn_name = reaction.instance_name
            energies = []
            for index in range(len(self.species.reac_inst)):
                if self.species.reac_ts_done[index] == -1:
                    ts = self.species.reac_obj[index].ts
                    #if self.species.reac_type[index] == 'R_Addition_MultipleBond' and not self.par.par['high_level']:
                    if self.species.reac_obj[index].mp2 == 1 and not self.par.par['high_level']:
                        mp2_energy = qc.get_qc_energy(str(self.species.chemid) + '_well_mp2')[1]
                        mp2_zpe = qc.get_qc_zpe(str(self.species.chemid) + '_well_mp2')[1]
                        energy = (ts.energy + ts.zpe - mp2_energy - mp2_zpe) * constants.AUtoKCAL
                    elif self.species.reac_type[index] == 'barrierless_saddle' and not self.par.par['high_level']:
                        bls_energy = qc.get_qc_energy(str(self.species.chemid) + '_well_bls')[1]
                        bls_zpe = qc.get_qc_zpe(str(self.species.chemid) + '_well_bls')[1]
                        energy = (ts.energy + ts.zpe - bls_energy - bls_zpe) * constants.AUtoKCAL
                    else:
                        energy = (ts.energy + ts.zpe - self.species.energy - self.species.zpe) * constants.AUtoKCAL
                    energies.append(energy)
            if uq_iter == 0:
                barrier_add = 0.0
            else:
                barrier_add = barrier_adds[count]
            logFile.write("\tBarrier factor: {}\n".format(barrier_adds[count]))
            logFile.write("\t\tOriginal barrier energy: {}\n".format(energies[count]))
            energy = energies[count] + barrier_add
            logFile.write("\t\tUpdated barrier energy: {}\n\n".format(energy))
        logFile.close()
    
        # TODO working here
        if self.species.reac_type[index] == 'barrierless_saddle':
            outerts = self.psttpl.format(natom1='xxxx',
                                         geom1=self.make_geom('XXXXXXXXX'),
                                         natom2='xxxx',
                                         geom2=self.make_geom('YYYYYYYY'),
                                         symm='xxx',
                                         prefact='prefactor',
                                         exponent=3.)
            twotst = self.twotstpl.format(outerts=outerts)
            corerr = self.corerrtpl.format(symm=float(reaction.ts.sigma_ext) / float(reaction.ts.nopt))
            rrho = self.rrhotpl.format(natom=reaction.ts.natom,
                                       geom=self.make_geom(reaction.ts),
                                       core=corerr,
                                       nfreq=len(reaction.ts.reduced_freqs)-1,
                                       freq=freq,
                                       rotor=self.make_rotors(reactions_ts, norot=self.ts_names[reaction.instance_name]),
                                       tunneling='',
                                       nelec=1,
                                       mult=reaction.ts.mult,
                                       zeroenergy=energy)
            variational = self.variationaltpl.format(twotst=twotst,
                                                     variationalmodel=rrho,
                                                     tunneling=tun)
            mess_barrier = self.barriertpl.format(rxn_name=name,
                                                  chemid_reac=chemid_reac,
                                                  chemid_prod=chemid_prod,
                                                  long_rxn_name=long_rxn_name,
                                                  model=variational)
        else:
            corerr = self.corerrtpl.format(symm=float(reaction.ts.sigma_ext) / float(reaction.ts.nopt))
            rrho = self.rrhotpl.format(natom=reaction.ts.natom,
                                       geom=self.make_geom(reaction.ts),
                                       core=corerr,
                                       nfreq=len(reaction.ts.reduced_freqs)-1,
                                       freq=freq,
                                       rotor=self.make_rotors(reactions_ts, norot=self.ts_names[reaction.instance_name]),
                                       tunneling=tun,
                                       nelec=1,
                                       mult=reaction.ts.mult,
                                       zeroenergy=energy)
            mess_barrier = self.barriertpl.format(rxn_name=name,
                                                  chemid_reac=chemid_reac,
                                                  chemid_prod=chemid_prod,
                                                  long_rxn_name=long_rxn_name,
                                                  model=rrho)

        if self.par.par['uq'] == 0:
            f = open(reaction.instance_name + '.mess', 'w')
        else:
            mess_iter = "{0:04d}".format(uq_iter)
            f = open(reaction.instance_name + '_' + str(mess_iter) + '.mess', 'w')
        f.write(mess_barrier)
        f.close()
        barrierArrayImagfreq.pop(0)
        barrierArrayPosFreq.pop(0)
        barrierArrayEnergy.pop(0)
        e = barrierArrayEnergy
        frPos = barrierArrayPosFreq
        frNeg = barrierArrayImagfreq

        return mess_barrier, energy, frPos, frNeg

    def run(self, uq_n):
        """
        write a pbs or slurm file for the me/all.inp mess input file
        submit the pbs/slurm file to the queue
        wait for the mess run to finish
        """

        # open the the header and the specific templates

        if self.par.par['queue_template'] == '':
            q_file = pkg_resources.resource_filename('tpl', self.par.par['queuing'] + '.tpl')
        else:
            q_file = self.par.par['queue_template']
        with open(q_file) as f:
            tpl_head = f.read()

        q_file = pkg_resources.resource_filename('tpl', self.par.par['queuing'] + '_mess_uq.tpl')
        with open(q_file) as f:
            tpl = f.read()
        # queue_name = self.par.par['queuing']
        submitscript = 'run_mess' + constants.qext[self.par.par['queuing']]

        '''
           copy submit script so that new runs can be done from run_mess_n files
           need to check for jobs running
           if < x jobs running submit next batch
           runs through counter adding up to n mess jobs total
           need to optimize the number that can be submitted
        '''

        uq_iter = 0  # counter for jobs
        maxRunning = 1
        if self.par.par['uq'] == 1:
            # change to same as the other max jobs parameter?
            maxRunning = self.par.par['uq_max_runs']  # max jobs running at once
        job_counter = maxRunning
        previousLoop = 0  # number of running jobs on previous run so that jobs are not double counted as finishing
        pids = []  # list of job pids
        while(uq_iter < uq_n):
            if uq_n < job_counter:
                maxRunning = job_counter = uq_n
            while(uq_iter < job_counter):
                with open(submitscript, 'w') as f:
                    mess_iter = "{0:04d}".format(uq_iter)
                    if self.par.par['queue_template'] == '':
                        if self.par.par['queuing'] == 'pbs':
                            f.write((tpl_head).format(name='mess', ppn=self.par.par['ppn'], queue_name=self.par.par['queue_name'], dir='me'))
                            f.write((tpl).format(n=mess_iter))
                        elif self.par.par['queuing'] == 'slurm':
                            f.write((tpl_head).format(name='mess', ppn=self.par.par['ppn'], queue_name=self.par.par['queue_name'], dir='me'), slurm_feature='')
                            f.write((tpl).format(n=mess_iter))
                    else:
                        f.write(tpl_head)
                        f.write((tpl).format(n=mess_iter))

                command = [constants.qsubmit[self.par.par['queuing']], submitscript]
                process = subprocess.Popen(command, shell=False, stdout=subprocess.PIPE, stdin=subprocess.PIPE, stderr=subprocess.PIPE)
                out, err = process.communicate()
                out = out.decode()
                if self.par.par['queuing'] == 'pbs':
                    pid = out.split('\n')[0].split('.')[0]
                elif self.par.par['queuing'] == 'slurm':
                    pid = out.split('\n')[0].split()[-1]
                pids.append(pid)
                time.sleep(5)
                uq_iter = uq_iter + 1

            currentJob = 0
            runningJobs = 0
            exit = 0  # bool to exit loop
            while(exit == 0):
                devnull = open(os.devnull, 'w')
                currentLoop = 0  # number of jobs finished in current loop through pids[]
                while(currentJob < len(pids)):
                    pid_currentJob = pids[currentJob]
                    if self.par.par['queuing'] == 'pbs':
                        command = 'qstat -f | grep ' + '"Job Id: ' + pid_currentJob + '"' + ' > /dev/null'
                    elif self.par.par['queuing'] == 'slurm':
                        command = 'scontrol show job ' + pid_currentJob + ' | grep "JobId=' + pid_currentJob + '"' + ' > /dev/null'

                    stat = int(subprocess.call(command, shell=True, stdout=devnull, stderr=devnull))
                    if stat == 0:
                        # time.sleep(1)
                        currentJob = currentJob + 1
                        runningJobs = runningJobs + 1

                    if stat == 1:
                        currentLoop = currentLoop + 1
                        currentJob = currentJob + 1
                    if currentJob == len(pids) and runningJobs == maxRunning:
                        if runningJobs == (uq_n - 1):
                            exit = 1
                        currentJob = 0
                        runningJobs = 0
                        currentLoop = 0

                    if((currentLoop > previousLoop) and (currentJob == len(pids))):
                        job_counter = job_counter + currentLoop - previousLoop
                        previousLoop = currentLoop
                        currentLoop = 0
                        runningJobs = 0
                        currentJob = 0
                        exit = 1

            if job_counter > uq_n:
                job_counter = uq_n

        return 0

    def make_geom(self, species):
        geom = ''
        for i, at in enumerate(species.atom):
            if i > 0:
                geom += '            '
            x, y, z = species.geom[i]
            geom += '! {} {:.6f} {:.6f} {:.6f}\n'.format(at, x, y, z)
        return geom

    def make_rotorpot(self, species, i, rot):
        rotorsymm = self.rotorsymm(species, rot)
        ens = species.hir.hir_energies[i]
        rotorpot = [(ei - ens[0]) * constants.AUtoKCAL for ei in ens]
        rotorpot = ' '.join(['{:.2f}'.format(ei) for ei in rotorpot[:species.hir.nrotation // rotorsymm]])
        return rotorpot

    def rotorsymm(self, species, rot):
        return species.sigma_int[rot[1]][rot[2]]

    def nrotorpot(self, species, rot): 
        rotorsymm = self.rotorsymm(species, rot)
        return species.hir.nrotation // rotorsymm

    def make_rotors(self, species, norot=None):
        rotors = []
        if self.par.par['rotor_scan']:
            for i, rot in enumerate(species.dihed):
                if norot is not None:
                    if frequencies.skip_rotor(norot, rot) == 1:
                        continue
                rotors.append(self.hinderedrotortpl.format(group=' '.join([str(pi + 1) for pi in frequencies.partition(species, rot, species.natom)[0][1:]]),
                                                           axis='{} {}'.format(str(rot[1] + 1), str(rot[2] + 1)),
                                                           rotorsymm=self.rotorsymm(species, rot),
                                                           nrotorpot=self.nrotorpot(species, rot),
                                                           rotorpot=self.make_rotorpot(species, i, rot)))
        rotors = '\n'.join(rotors)
        return rotors<|MERGE_RESOLUTION|>--- conflicted
+++ resolved
@@ -207,7 +207,6 @@
         well_e_iter = []
         prod_e_iter = []
         bimol_e_iter = []
-        termol_e_iter = []
         barrierless_e_iter = []
         
         for uq_iter in range(0, uq_n):
@@ -369,17 +368,15 @@
             dum = self.dummytpl.format(barrier='tsd', reactant=self.well_names[self.species.chemid], dummy='d1')
 
             mess_iter = "{0:04d}".format(uq_iter)
-<<<<<<< HEAD
-            f_out = open('me/mess_%s.inp' % mess_iter, 'w')
-            f_out.write(header + '\n!****************************************\n')
-            f_out.write(wells)
-            f_out.write(bimols)
-            f_out.write(tss)
-            f_out.write(termols)
-            f_out.write(barrierless)
-            f_out.write('\n!****************************************\nEnd ! end kinetics\n')
-            f_out.close()
-
+
+            with open('me/mess_%s.inp' % mess_iter, 'w') as f_out:
+                f_out.write(header + divider)
+                f_out.write(wells)
+                f_out.write(bimols)
+                f_out.write(tss)
+                f_out.write(termols)
+                f_out.write(barrierless)
+                f_out.write(divider + 'End ! end kinetics\n')
         # TO DO:
         # NORAMALIZATION OF ALL ENERGIES
         # NORMALIZATION OF ALL FREQUENCIES
@@ -387,7 +384,7 @@
         # uq_obj.norm_energy(ts_e_iter, "ts", ts_rxnName, uq_n)  # working
         # uq_obj.norm_energy(prod_e_iter, "prod", prod_names, uq_n)
         # uq_obj.norm_energy(bimol_e_iter, "bimol", bimol_names, uq_n)
-        uq_obj.norm_energy(termol_e_iter, "termol", termolec_names, uq_n)
+        uq_obj.norm_energy(0, "termol", termolec_names, uq_n)
         # uq_obj.norm_energy(barrierless_e_iter, "barrierless", barrierless_name, uq_n)
         # print("wells\n{}\n{}".format(well_e_iter, well_name)) 
         # print("ts\n{}\n{}".format(ts_e_iter, ts_rxnName))
@@ -396,17 +393,6 @@
         # print("termol\n{}\n{}".format(termol_e_iter, termol_name))
         # print("barrierless\n{}\n{}".format(barrierless_e_iter, barrierless_name))
          
-=======
-            with open('me/mess_%s.inp' % mess_iter, 'w') as f_out:
-                f_out.write(header + divider)
-                f_out.write(wells)
-                f_out.write(bimols)
-                f_out.write(tss)
-                f_out.write(termols)
-                f_out.write(barrierless)
-                f_out.write(divider + 'End ! end kinetics\n')
-
->>>>>>> f79fa1a7
         return 0
 
     def write_barrierless(self, species_list, reaction, uq, uq_n, energyAdd, freqFactor, bar, uq_iter):
@@ -429,96 +415,10 @@
 
     def write_termol(self, species_list, reaction, uq, uq_n, energyAdd, freqFactor, bar, uq_iter):
         # Create the dummy MESS block for ter-molecular products.
-        fragments = ''
         termol = ''
-
         terPr_name = '_'.join(sorted([str(species.chemid) for species in species_list]))
-        for species in species_list:
-            if species.natom > 1:
-                freq = ''
-                termolArrayFreq = []
-                termolArrayEnergy = []
-                logFile = open('uq.log', 'a')
-
-                logFile.write("Bimol species: {}\n".format(species.chemid))
-                termolArrayFreq.append(species.chemid)
-                termolArrayEnergy.append(species.chemid)
-                for i, fr in enumerate(species.reduced_freqs):
-                    if uq_iter == 0:
-                        freqFactor = 1.0
-                        logFile.write("\ttermol posFreq factor: {}\n".format(freqFactor))
-                        logFile.write("\t\tOriginal first frequency: {}\n".format(fr))
-                        termolArrayFreq.append(fr)
-                        if i == 0:
-                            logFile.write("\t\tUpdated first frequency: {}.\n\t\t\tFrequency should be unchanged.\n".format(fr))
-                            freq += '! {:.4f}'.format(fr)
-                        elif i > 0 and i % 3 == 0:
-                            freq += '\n !           {:.4f}'.format(fr)
-                        else:
-                            freq += '!    {:.4f}'.format(fr)
-                    elif uq_iter > 0:
-                        if i == 0:
-                            logFile.write("\ttermol posFreq factor: {}\n".format(freqFactor))
-                            logFile.write("\t\tOriginal first frequency: {}\n".format(fr))
-                        fr = fr * freqFactor
-                        termolArrayFreq.append(fr)
-                        if i == 0:
-                            logFile.write("\t\tUpdated first frequency: {}\n".format(fr))
-                            freq += '! {:.4f}'.format(fr)
-                        elif i > 0 and i % 3 == 0:
-                            freq += ' \n !            {:.4f}'.format(fr)
-                        else:
-                            freq += '!    {:.4f}'.format(fr)
-                    else:
-                        logging.error('uq_n is negative')
-
-                    allFreqs = ",".join(str(termolFreq) for termolFreq in termolArrayFreq)
-
-                energy = ((species.energy + species.zpe) - (self.species.energy + self.species.zpe)) * constants.AUtoKCAL
-
-                if self.par.par['pes']:
-                    name = 'fr_name_{}'.format(species.chemid)
-                    name = '{' + name + '}'
-                    energy = '{ground_energy}'
-                else:
-                    name = self.fragment_names[species.chemid] + ' ! ' + str(species.chemid)
-                # molecule template
-                fragments += self.fragmenttpl.format(chemid=name,
-                                                     natom=species.natom,
-                                                     geom=self.make_geom(species),
-                                                     symm=float(species.sigma_ext) / float(species.nopt),
-                                                     nfreq=len(species.reduced_freqs),
-                                                     freq=freq,
-                                                     hinderedrotor=self.make_rotors(species),
-                                                     nelec=1,
-                                                     mult=species.mult)
-            else:
-                if self.par.par['pes']:
-                    name = 'fr_name_{}'.format(species.chemid)
-                    name = '{' + name + '}'
-                else:
-                    name = self.fragment_names[species.chemid] + ' ! ' + str(species.chemid)
-
-                # atom template
-                fragments += self.atomtpl.format(chemid=name,
-                                                 element=species.atom[0],
-                                                 nelec=1,
-                                                 mult=species.mult)
-
         prod_name = self.termolec_names[terPr_name]
 
-        if bar == 0:
-            rxn_name = self.ts_names[reaction.instance_name]
-            for species in species_list:
-                if self.par.par['pes']:
-                    name = 'fr_name_{}'.format(species.chemid)
-                    name = 't_' + name
-                else:
-                    name = self.termolec_names[terPr_name] + ' ! ' + terPr_name
-        else:
-            rxn_name = 'termol_nobar_' + str(bar)
-        # full termol template in progress need to figure out how to show data without code reading data
-        # termol += tpl.format(product=prod_name,dummy=terPr_name, fragments=fragments, ground_energy=energy)
         termol += self.termoltpl.format(name=prod_name, product=terPr_name)
         if uq == 0:
             f = open(terPr_name + '.mess', 'w')
@@ -920,7 +820,7 @@
                                        core=corerr,
                                        nfreq=len(reaction.ts.reduced_freqs)-1,
                                        freq=freq,
-                                       rotor=self.make_rotors(reactions_ts, norot=self.ts_names[reaction.instance_name]),
+                                       rotors=self.make_rotors(reaction.ts, norot=self.ts_names[reaction.instance_name]),
                                        tunneling='',
                                        nelec=1,
                                        mult=reaction.ts.mult,
@@ -940,7 +840,7 @@
                                        core=corerr,
                                        nfreq=len(reaction.ts.reduced_freqs)-1,
                                        freq=freq,
-                                       rotor=self.make_rotors(reactions_ts, norot=self.ts_names[reaction.instance_name]),
+                                       rotors=self.make_rotors(reaction.ts, norot=self.ts_names[reaction.instance_name]),
                                        tunneling=tun,
                                        nelec=1,
                                        mult=reaction.ts.mult,
