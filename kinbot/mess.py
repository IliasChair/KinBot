from __future__ import print_function
import logging
import os
import subprocess
import time
import pkg_resources

from kinbot import constants
from kinbot import frequencies
from kinbot.uncertaintyAnalysis import UQ


class MESS:
    """
    Class that read and writes MESS files
    UQ analysis parameter (uq) can be used to generate 'n' number of mess input files
    with the following parameters randomized within the alloted UQ tolerance.
    UQ tolerance is set to the default values as follows
       1. Stationary point energy (E+ZPE, +/- 0.5 kcal/mol)
       2. Barrier (E+ZPE, +/- 1.0 kcal/mol)
       3. Frequencies (cm-1 +/- 20%)
    Default parameters were chosen/based on the following paper:  Goldsmith, C. F. PCI, 2013, 177-185
    New parameters can be set within the input json file with the following keywords
    See parameters.py file for more information.
    """

    def __init__(self, par, species):
        self.par = par
        self.species = species
        self.well_names = {}
        self.bimolec_names = {}
        self.fragment_names = {}
        self.ts_names = {}
        self.termolec_names = {}
        self. barrierless_names = {}
        # read all templates to create mess input
        with open(pkg_resources.resource_filename('tpl', 'mess_header.tpl')) as f:
            self.headertpl = f.read()
        with open(pkg_resources.resource_filename('tpl', 'mess_dummy.tpl')) as f:
            self.dummytpl = f.read()
        with open(pkg_resources.resource_filename('tpl', 'mess_termol.tpl')) as f:
            self.termoltpl = f.read()
        with open(pkg_resources.resource_filename('tpl', 'mess_fragment.tpl')) as f:
            self.fragmenttpl = f.read()
        with open(pkg_resources.resource_filename('tpl', 'mess_hinderedrotor.tpl')) as f:
            self.hinderedrotortpl = f.read()
        with open(pkg_resources.resource_filename('tpl', 'mess_atom.tpl')) as f:
            self.atomtpl = f.read()
        with open(pkg_resources.resource_filename('tpl', 'mess_tunneling.tpl')) as f:
            self.tunneltpl = f.read()
        with open(pkg_resources.resource_filename('tpl', 'mess_well.tpl')) as f:
            self.welltpl = f.read()
        with open(pkg_resources.resource_filename('tpl', 'mess_bimol.tpl')) as f:
            self.bimoltpl = f.read()
        with open(pkg_resources.resource_filename('tpl', 'mess_barrierless.tpl')) as f:
            self.blbimoltpl = f.read()
        with open(pkg_resources.resource_filename('tpl', 'mess_barrier.tpl')) as f:
            self.barriertpl = f.read()
        with open(pkg_resources.resource_filename('tpl', 'mess_rrho.tpl')) as f:
            self.rrhotpl = f.read()
        with open(pkg_resources.resource_filename('tpl', 'mess_core_rr.tpl')) as f:
            self.corerrtpl = f.read()
        with open(pkg_resources.resource_filename('tpl', 'mess_pst.tpl')) as f:
            self.psttpl = f.read()
        with open(pkg_resources.resource_filename('tpl', 'mess_variational.tpl')) as f:
            self.variationaltpl = f.read()
        with open(pkg_resources.resource_filename('tpl', 'mess_2tst.tpl')) as f:
            self.twotstpl = f.read()

    def write_header(self):
        """
        Create the header block for MESS
        """
        # Read the header template
        header = self.headertpl.format(TemperatureList=' '.join([str(ti) for ti in self.par.par['TemperatureList']]),
                                       PressureList=' '.join([str(pi) for pi in self.par.par['PressureList']]),
                                       EnergyStepOverTemperature=self.par.par['EnergyStepOverTemperature'],
                                       ExcessEnergyOverTemperature=self.par.par['ExcessEnergyOverTemperature'],
                                       ModelEnergyLimit=self.par.par['ModelEnergyLimit'],
                                       CalculationMethod=self.par.par['CalculationMethod'],
                                       ChemicalEigenvalueMax=self.par.par['ChemicalEigenvalueMax'],
                                       Reactant=self.well_names[self.species.chemid],
                                       EnergyRelaxationFactor=self.par.par['EnergyRelaxationFactor'],
                                       EnergyRelaxationPower=self.par.par['EnergyRelaxationPower'],
                                       EnergyRelaxationExponentCutoff=self.par.par['EnergyRelaxationExponentCutoff'],
                                       e_coll=constants.epsilon[self.par.par['collider']],
                                       s_coll=constants.sigma[self.par.par['collider']],
                                       m_coll=constants.mass[self.par.par['collider']],
                                       e_well=self.par.par['epsilon'],
                                       s_well=self.par.par['sigma'],
                                       m_well=self.species.mass,
                                       )
        return header

    def create_short_names(self):
        """
        Create a short name for all the wells, all the bimolecular products and all the transition states
        """
        # add the initial well to the well names:
        self.well_names[self.species.chemid] = 'w_1'

        for index, reaction in enumerate(self.species.reac_obj):
            if self.species.reac_ts_done[index] == -1:
                self.ts_names[reaction.instance_name] = 'ts_' + str(len(self.ts_names) + 1)
                if len(reaction.products) == 1:
                    st_pt = reaction.products[0]
                    if st_pt.chemid not in self.well_names:
                        self.well_names[st_pt.chemid] = 'w_' + str(len(self.well_names) + 1)
                elif len(reaction.products) == 2:
                    for st_pt in reaction.products:
                        if st_pt.chemid not in self.fragment_names:
                            self.fragment_names[st_pt.chemid] = 'fr_' + str(len(self.fragment_names) + 1)
                    bimol_name = '_'.join(sorted([str(st_pt.chemid) for st_pt in reaction.products]))
                    if bimol_name not in self.bimolec_names:
                        self.bimolec_names[bimol_name] = 'b_' + str(len(self.bimolec_names) + 1)
                else:
                    # TER MOLECULAR
                    for st_pt in reaction.products:
                        if st_pt.chemid not in self.fragment_names:
                            self.fragment_names[st_pt.chemid] = 'fr_' + str(len(self.fragment_names) + 1)
                    termol_name = '_'.join(sorted([str(st_pt.chemid) for st_pt in reaction.products]))
                    if termol_name not in self.termolec_names:
                        self.termolec_names[termol_name] = 't_' + str(len(self.termolec_names) + 1)

        # Barrierless short names
        try:
            for hs in self.species.homolytic_scissions.hss:
                if hs.status == -1:
                    if len(hs.products) == 1:
                        st_pt = hs.products[0]
                        if st_pt.chemid not in self.well_names:
                            self.well_names[st_pt.chemid] = 'w_' + str(len(self.well_names) + 1)
                    elif len(hs.products) == 2:
                        for st_pt in hs.products:
                            if st_pt.chemid not in self.fragment_names:
                                self.fragment_names[st_pt.chemid] = 'fr_' + str(len(self.fragment_names) + 1)
                    bimol_name = '_'.join(sorted([str(st_pt.chemid) for st_pt in hs.products]))
                    if bimol_name not in self.bimolec_names:
                        self.bimolec_names[bimol_name] = 'b_' + str(len(self.bimolec_names) + 1)
                    else:
                        # TER MOLECULAR
                        for st_pt in hs.products:
                            if st_pt.chemid not in self.fragment_names:
                                self.fragment_names[st_pt.chemid] = 'fr_' + str(len(self.fragment_names) + 1)
                        termol_name = '_'.join(sorted([str(st_pt.chemid) for st_pt in hs.products]))
                        if termol_name not in self.termolec_names:
                            self.termolec_names[termol_name] = 't_' + str(len(self.termolec_names) + 1)

        except:
            logging.info("No Homolytic Scission Reactions")

    def write_input(self, uq, uq_n, qc):
        """
        write the input for all the wells, bimolecular products and barriers
        both in a separate file, as well as in one large ME file
        """

        uq_obj = UQ()
        well_uqVal = float(self.par.par['well_uq'])
        barrier_uqVal = float(self.par.par['barrier_uq'])
        freq_uqVal = float(self.par.par['freq_uq'])
        imagfreq_uqVal = float(self.par.par['imagfreq_uq'])
        qc = qc

        if uq == 1:
            logging.info("Uncertainty Analysis is turned on, number of mess files being generated = {}".format(uq_n))
        else:
            logging.info("Uncertainty Analysis is turned off.")

        # create short names for all the species, bimolecular products and barriers
        self.create_short_names()
        header = self.write_header()

        # filter ts's with the same reactants and products:
        ts_unique = {}  # key: ts name, value: [prod_name, energy]
        ts_all = {}
        for index, reaction in enumerate(self.species.reac_obj):
            if self.species.reac_ts_done[index] == -1:
                prod_list = reaction.products
                rxnProds = []
                for x in prod_list:
                    rxnProds.append(x.chemid)
                rxnProds.sort()
                prod_name = '_'.join([str(pi) for pi in rxnProds])
                energy = reaction.ts.energy
                zpe = reaction.ts.zpe
                new = 1
                remove = []
                ts_all[reaction.instance_name] = [prod_name, energy + zpe]
                for ts in ts_unique:
                    if ts_unique[ts][0] == prod_name:
                        # check for the barrier with the lowest energy
                        if ts_unique[ts][1] > energy + zpe:
                            # remove the current barrier
                            remove.append(ts)
                        else:
                            new = 0
                for ts in remove:
                    ts_unique.pop(ts, None)
                if new:
                    ts_unique[reaction.instance_name] = [prod_name, energy + zpe]

        # write the mess input for the different blocks
        uq_iter = 0
        # list of energy variations through UQ
        ts_e_iter = []
        well_e_iter = []
        prod_e_iter = []
        bimol_e_iter = []
        termol_e_iter = []
        barrierless_e_iter = []
        
        for uq_iter in range(0, uq_n):
            
            fi = open('uq.log', 'a')
            fi.write("uq iteration {}\n".format(uq_iter))
            fi.close()
            # set UQ factors for each i run
            if uq_iter == 0:
                well_add = barrier_add = 0.0
                freqFactor = imagfreqFactor = 1.0

            well_blocks = {}
            ts_blocks = {}
            bimolec_blocks = {}
            termolec_blocks = {}
            termolec_ts_blocks = {}
            barrierless_blocks = {}
            allTS = {}


            if uq_iter >= 0:
                # energy and freq for each iteration of UQ
                # arrays reset at the start of each iteration to hold new values
                ts_imagFreq_iter = []
                ts_freq_iter = []
                ts_rxnName = []

                well_fr_iter = []
                well_name = []
           
                prod_fr_iter = []
                prod_names = []
                bimol_fr_iter = []
                bimol_names = []

                termol_fr_iter = []
                termolec_names = []

                barrierless_fr_iter = []
                barrierless_name = []

                well_energyAdd = uq_obj.calc_energyUQ(well_uqVal)
                well_freqFactor = uq_obj.calc_freqUQ(freq_uqVal)
                well_blocks[self.species.chemid], well_e, well_fr = self.write_well(self.species,
                                                                                    uq,
                                                                                    uq_n,
                                                                                    well_energyAdd,
                                                                                    well_freqFactor,
                                                                                    uq_iter)
                well_e_iter.append(well_e)
                well_fr_iter.append(well_fr)
                well_name.append(self.species.chemid)
                count = 0
                for index, reaction in enumerate(self.species.reac_obj):
                    barrier_adds = []
                    for rxn in ts_all:
                        barrier_add = uq_obj.calc_energyUQ(barrier_uqVal)
                        barrier_adds.append(barrier_add)
                    ts_freqFactor = uq_obj.calc_freqUQ(freq_uqVal)
                    imagfreqFactor = uq_obj.calc_freqUQ(imagfreq_uqVal)
                    if reaction.instance_name in ts_all:
                        allTS[reaction.instance_name], ts_e, ts_freq, ts_imagFreq = self.write_barrier(reaction,
                                                                                                       uq,
                                                                                                       uq_n,
                                                                                                       barrier_adds,
                                                                                                       ts_freqFactor,
                                                                                                       imagfreqFactor,
                                                                                                       uq_iter,
                                                                                                       qc,
                                                                                                       count)
                    if reaction.instance_name in ts_unique:
                        lenProd = len(reaction.products)
                        ts_blocks[reaction.instance_name] = allTS[reaction.instance_name]
                        freqFactor = uq_obj.calc_freqUQ(freq_uqVal)
                        energyAdd = uq_obj.calc_energyUQ(well_uqVal)
                        #if uq_iter == (uq_n - 1):
                        ts_e_iter.append(ts_e)
                        ts_imagFreq_iter.append(ts_imagFreq)
                        ts_freq_iter.append(ts_freq)
                        ts_rxnName.append(reaction.instance_name)
                        if len(reaction.products) == 1:
                            st_pt = reaction.prod_opt[0].species
                            well_blocks[st_pt.chemid], prod_e, prod_fr = self.write_well(st_pt,
                                                                                         uq,
                                                                                         uq_n,
                                                                                         energyAdd,
                                                                                         freqFactor,
                                                                                         uq_iter)
                            prod_e_iter.append(prod_e)
                            prod_fr_iter.append(prod_fr)
                            prod_names.append(st_pt.chemid)
                        elif len(reaction.products) == 2:
                            bimol_name = '_'.join(sorted([str(st_pt.chemid) for st_pt in reaction.products]))
                            bimolec_blocks[bimol_name], bimol_e, bimol_fr = self.write_bimol([opt.species for opt in reaction.prod_opt],
                                                                                             0,
                                                                                             uq,
                                                                                             uq_n,
                                                                                             lenProd,
                                                                                             energyAdd,
                                                                                             freqFactor,
                                                                                             uq_iter)
                            bimol_e_iter.append(bimol_e)
                            bimol_fr_iter.append(bimol_fr)
                            bimol_names.append(bimol_name)
                            print(bimol_name)
                        else:
                            # termol
                            termolec_ts_blocks[reaction.instance_name] = allTS[reaction.instance_name]
                            termol_name = '_'.join(sorted([str(st_pt.chemid) for st_pt in reaction.products]))
                            termolec_blocks[termol_name] = self.write_termol([opt.species for opt in reaction.prod_opt], reaction, uq, uq_n, energyAdd, freqFactor, 0, uq_iter)
                            termolec_names.append(termol_name)
                        count = count + 1
                # Homolytic scission - barrierless reactions
                barrierless = {}
                if self.species.homolytic_scissions is not None:
                    for hs in self.species.homolytic_scissions.hss:
                        bar = 1
                        barrierless_freqFactor = uq_obj.calc_freqUQ(freq_uqVal)
                        barrierless_energyAdd = uq_obj.calc_energyUQ(well_uqVal)
                        new = 1
                        if hs.status == -1:
                            hs_prod_name = '_'.join(sorted([str(prod.chemid) for prod in hs.products]))
                            if hs_prod_name not in self.bimolec_names and hs_prod_name not in self.termolec_names:
                                if hs_prod_name in self.barrierless_names:
                                    new = 0
                                if new:
                                    self.barrierless_names[hs_prod_name] = hs_prod_name
                                if new == 1 or uq_iter >= 1:
                                    barrierless_blocks[hs_prod_name], barrierless_e, barrierless_fr = self.write_barrierless([opt.species for opt in hs.prod_opt],
                                                                                                                              hs,
                                                                                                                              uq,
                                                                                                                              uq_n,
                                                                                                                              barrierless_energyAdd,
                                                                                                                              barrierless_freqFactor,
                                                                                                                              bar,
                                                                                                                              uq_iter)
                                barrierless_e_iter.append(barrierless_e)
                                barrierless_fr_iter.append(barrierless_fr)
                                barrierless_name.append(hs_prod_name)
           
            wells = ''
            divider = '\n!****************************************\n'
            for well in well_blocks:
                wells += well_blocks[well] + divider
            bimols = ''
            for bimol in bimolec_blocks:
                bimols += bimolec_blocks[bimol] + divider
            termols = ''
            for termol in termolec_blocks:
                termols += termolec_blocks[termol] + divider
            tss = ''
            for ts in ts_blocks:
                tss += ts_blocks[ts] + divider
            barrierless = ''
            for rxn in barrierless_blocks:
                barrierless += barrierless_blocks[rxn] + divider

            dum = self.dummytpl.format(barrier='tsd', reactant=self.well_names[self.species.chemid], dummy='d1')

            mess_iter = "{0:04d}".format(uq_iter)
<<<<<<< HEAD
            f_out = open('me/mess_%s.inp' % mess_iter, 'w')
            f_out.write(header + '\n!****************************************\n')
            f_out.write(wells)
            f_out.write(bimols)
            f_out.write(tss)
            f_out.write(termols)
            f_out.write(barrierless)
            f_out.write('\n!****************************************\nEnd ! end kinetics\n')
            f_out.close()

        # TO DO:
        # NORAMALIZATION OF ALL ENERGIES
        # NORMALIZATION OF ALL FREQUENCIES
        # uq_obj.norm_energy(well_e_iter, "well", well_name, uq_n)  #working
        # uq_obj.norm_energy(ts_e_iter, "ts", ts_rxnName, uq_n)  # working
        # uq_obj.norm_energy(prod_e_iter, "prod", prod_names, uq_n)
        # uq_obj.norm_energy(bimol_e_iter, "bimol", bimol_names, uq_n)
        uq_obj.norm_energy(termol_e_iter, "termol", termolec_names, uq_n)
        # uq_obj.norm_energy(barrierless_e_iter, "barrierless", barrierless_name, uq_n)
        # print("wells\n{}\n{}".format(well_e_iter, well_name)) 
        # print("ts\n{}\n{}".format(ts_e_iter, ts_rxnName))
        # print("prod\n{}\n{}".format(prod_e_iter, prod_name))
        # print("bimol\n{}\n{}".format(bimol_e_iter, bimol_names))
        # print("termol\n{}\n{}".format(termol_e_iter, termol_name))
        # print("barrierless\n{}\n{}".format(barrierless_e_iter, barrierless_name))
         
=======
            with open('me/mess_%s.inp' % mess_iter, 'w') as f_out:
                f_out.write(header + divider)
                f_out.write(wells)
                f_out.write(bimols)
                f_out.write(tss)
                f_out.write(termols)
                f_out.write(barrierless)
                f_out.write(divider + 'End ! end kinetics\n')

>>>>>>> f79fa1a7
        return 0

    def write_barrierless(self, species_list, reaction, uq, uq_n, energyAdd, freqFactor, bar, uq_iter):

        if len(reaction.products) == 2:
            lenProd = len(reaction.products)
            barrierless, barrierless_e, barrierless_fr = self.write_bimol(species_list,
                                                                          bar,
                                                                          uq,
                                                                          uq_n,
                                                                          lenProd,
                                                                          energyAdd,
                                                                          freqFactor,
                                                                          uq_iter)
        else:
            barrierless = self.write_termol(species_list, reaction, uq, uq_n, energyAdd, freqFactor, bar, uq_iter)
            barrierless_e, barrierless_fr = 0.0

        return barrierless, barrierless_e, barrierless_fr

    def write_termol(self, species_list, reaction, uq, uq_n, energyAdd, freqFactor, bar, uq_iter):
        # Create the dummy MESS block for ter-molecular products.
        fragments = ''
        termol = ''

        terPr_name = '_'.join(sorted([str(species.chemid) for species in species_list]))
        for species in species_list:
            if species.natom > 1:
                freq = ''
                termolArrayFreq = []
                termolArrayEnergy = []
                logFile = open('uq.log', 'a')

                logFile.write("Bimol species: {}\n".format(species.chemid))
                termolArrayFreq.append(species.chemid)
                termolArrayEnergy.append(species.chemid)
                for i, fr in enumerate(species.reduced_freqs):
                    if uq_iter == 0:
                        freqFactor = 1.0
                        logFile.write("\ttermol posFreq factor: {}\n".format(freqFactor))
                        logFile.write("\t\tOriginal first frequency: {}\n".format(fr))
                        termolArrayFreq.append(fr)
                        if i == 0:
                            logFile.write("\t\tUpdated first frequency: {}.\n\t\t\tFrequency should be unchanged.\n".format(fr))
                            freq += '! {:.4f}'.format(fr)
                        elif i > 0 and i % 3 == 0:
                            freq += '\n !           {:.4f}'.format(fr)
                        else:
                            freq += '!    {:.4f}'.format(fr)
                    elif uq_iter > 0:
                        if i == 0:
                            logFile.write("\ttermol posFreq factor: {}\n".format(freqFactor))
                            logFile.write("\t\tOriginal first frequency: {}\n".format(fr))
                        fr = fr * freqFactor
                        termolArrayFreq.append(fr)
                        if i == 0:
                            logFile.write("\t\tUpdated first frequency: {}\n".format(fr))
                            freq += '! {:.4f}'.format(fr)
                        elif i > 0 and i % 3 == 0:
                            freq += ' \n !            {:.4f}'.format(fr)
                        else:
                            freq += '!    {:.4f}'.format(fr)
                    else:
                        logging.error('uq_n is negative')

                    allFreqs = ",".join(str(termolFreq) for termolFreq in termolArrayFreq)

                energy = ((species.energy + species.zpe) - (self.species.energy + self.species.zpe)) * constants.AUtoKCAL

                if self.par.par['pes']:
                    name = 'fr_name_{}'.format(species.chemid)
                    name = '{' + name + '}'
                    energy = '{ground_energy}'
                else:
                    name = self.fragment_names[species.chemid] + ' ! ' + str(species.chemid)
                # molecule template
                fragments += self.fragmenttpl.format(chemid=name,
                                                     natom=species.natom,
                                                     geom=self.make_geom(species),
                                                     symm=float(species.sigma_ext) / float(species.nopt),
                                                     nfreq=len(species.reduced_freqs),
                                                     freq=freq,
                                                     hinderedrotor=self.make_rotors(species),
                                                     nelec=1,
                                                     mult=species.mult)
            else:
                if self.par.par['pes']:
                    name = 'fr_name_{}'.format(species.chemid)
                    name = '{' + name + '}'
                else:
                    name = self.fragment_names[species.chemid] + ' ! ' + str(species.chemid)

                # atom template
                fragments += self.atomtpl.format(chemid=name,
                                                 element=species.atom[0],
                                                 nelec=1,
                                                 mult=species.mult)

        prod_name = self.termolec_names[terPr_name]

        if bar == 0:
            rxn_name = self.ts_names[reaction.instance_name]
            for species in species_list:
                if self.par.par['pes']:
                    name = 'fr_name_{}'.format(species.chemid)
                    name = 't_' + name
                else:
                    name = self.termolec_names[terPr_name] + ' ! ' + terPr_name
        else:
            rxn_name = 'termol_nobar_' + str(bar)
        # full termol template in progress need to figure out how to show data without code reading data
        # termol += tpl.format(product=prod_name,dummy=terPr_name, fragments=fragments, ground_energy=energy)
        termol += self.termoltpl.format(name=prod_name, product=terPr_name)
        if uq == 0:
            f = open(terPr_name + '.mess', 'w')
        else:
            mess_iter = "{0:04d}".format(uq_iter)
            f = open(terPr_name + '_' + mess_iter + '.mess', 'w')

        f.write(termol)
        f.close()

        return termol

    def write_bimol(self, species_list, bar, uq, uq_n, lenProd, well_add, freqFactor, uq_iter):
        """
        Create the block for MESS for a bimolecular product.
        well0: reactant on this PES (zero-energy reference)
        uq_n = number of uncertainty runs
        """
        # open the templates
        logFile = open('uq.log', 'a')

        fragments = ''
        for species in species_list:
            if species.natom > 1:
                freq = ''

                bimolArrayFreq = []
                bimolArrayEnergy = []
                logFile.write("Bimol species: {}\n".format(species.chemid))
                bimolArrayFreq.append(species.chemid)
                bimolArrayEnergy.append(species.chemid)
                for i, fr in enumerate(species.reduced_freqs):
                    if uq_iter == 0:
                        freqFactor = 1.0
                        logFile.write("\tBimol posFreq factor: {}\n".format(freqFactor))
                        logFile.write("\t\tOriginal first frequency: {}\n".format(fr))
                        bimolArrayFreq.append(fr)
                        if i == 0:
                            logFile.write("\t\tUpdated first frequency: {}.\n\t\t\tFrequency should be unchanged.\n".format(fr))
                            freq += '{:.4f}'.format(fr)
                        elif i > 0 and i % 3 == 0:
                            freq += '\n            {:.4f}'.format(fr)
                        else:
                            freq += '    {:.4f}'.format(fr)
                    elif uq_iter > 0:
                        if i == 0:
                            logFile.write("\tBimol posFreq factor: {}\n".format(freqFactor))
                            logFile.write("\t\tOriginal first frequency: {}\n".format(fr))
                        fr = fr * freqFactor
                        bimolArrayFreq.append(fr)
                        if i == 0:
                            logFile.write("\t\tUpdated first frequency: {}\n".format(fr))
                            freq += '{:.4f}'.format(fr)
                        elif i > 0 and i % 3 == 0:
                            freq += '\n            {:.4f}'.format(fr)
                        else:
                            freq += '    {:.4f}'.format(fr)
                    else:
                        logging.error('uq_n is negative')

                    allFreqs = ",".join(str(bimolFreq) for bimolFreq in bimolArrayFreq)

                energy = ((species.energy + species.zpe) - (self.species.energy + self.species.zpe)) * constants.AUtoKCAL

                if self.par.par['pes']:
                    name = 'fr_name_{}'.format(species.chemid)
                    name = '{' + name + '}'
                    energy = '{ground_energy}'
                else:
                    name = self.fragment_names[species.chemid] + ' ! ' + str(species.chemid)
                # molecule template
                fragments += self.fragmenttpl.format(chemid=name,
                                                    natom=species.natom,
                                                    geom=self.make_geom(species),
                                                    symm=float(species.sigma_ext) / float(species.nopt),
                                                    nfreq=len(species.reduced_freqs),
                                                    freq=freq,
                                                    hinderedrotor=self.make_rotors(species),
                                                    nelec=1,
                                                    mult=species.mult)
            else:
                if self.par.par['pes']:
                    name = 'fr_name_{}'.format(species.chemid)
                    name = '{' + name + '}'
                else:
                    name = self.fragment_names[species.chemid] + ' ! ' + str(species.chemid)

                fragments += self.atomtpl.format(chemid=name,
                                                 element=species.atom[0],
                                                 nelec=1,
                                                 mult=species.mult)

        pr_name = '_'.join(sorted([str(species.chemid) for species in species_list]))
        if self.par.par['pes']:
            name = '{name}'
            energy = '{ground_energy}'
        else:
            if bar == 0:
                name = self.bimolec_names[pr_name] + ' ! ' + pr_name
            elif bar == 1:
                name = self.barrierless_names[pr_name] + '! barrierless'

            energy = (sum([sp.energy for sp in species_list]) + sum([sp.zpe for sp in species_list]) - (self.species.energy + self.species.zpe)) * constants.AUtoKCAL

            logFile.write("Total energy for Bimol/Termol Product: {}\n".format(name))
            if uq_iter == 0:
                well_add = 0.0
                logFile.write("\tBimol/Termol well_add: {}\n".format(well_add))
                logFile.write("\t\tOriginal Energy = {}\n".format(energy))
            if uq_iter > 0:
                logFile.write("\tBimol/Termol well_add: {}\n".format(well_add))
                logFile.write("\t\tOriginal Energy = {}\n".format(energy))
                energy = energy + well_add
            logFile.write("\t\tUpdated energy = {}\n\n".format(energy))

        logFile.close()
        bimolArrayEnergy.append(energy)

        if bar == 0:
            bimol = self.bimoltpl.format(chemids=name,
                                         fragments=fragments,
                                         ground_energy=energy)

        elif bar == 1:
            index = self.barrierless_names.keys().index(pr_name)
            bimol = self.blbimoltpl.format(barrier='nobar_{}'.format(index),
                                           reactant=self.well_names[self.species.chemid],
                                           prod=name,
                                           dummy='',
                                           fragments=fragments,
                                           ground_energy=energy)

        if self.par.par['uq'] == 0:
            f = open(pr_name + '.mess', 'w')
        else:
            mess_iter = "{0:04d}".format(uq_iter)
            f = open(pr_name + '_' + str(mess_iter) + '.mess', 'w')
        f.write(bimol)
        f.close()

        strBimolArray = [str(i) for i in bimolArrayEnergy]
        joiner = ","
        strBimols = joiner.join(strBimolArray)

        freqVals = bimolArrayFreq
        freqVals.pop(0)
        e = bimolArrayEnergy[1]
        fr = freqVals

        return bimol, e, fr

    def write_well(self, species, uq, uq_n, well_add, freqFactor, uq_iter):
        """
        Create the block for MESS for a well.
        well0: reactant on this PES (zero-energy reference)
        """
        logFile = open('uq.log', 'a')

        freq = ''

        wellsArrayEnergy = []
        wellsArrayFreq = []
        wellsArrayEnergy.append(species.chemid)
        wellsArrayFreq.append(species.chemid)
        if uq == 1:
            logFile.write("Species: {}\n".format(species.chemid))
            logFile.write("\tWell freqFactor: {}\n".format(freqFactor))
        for i, fr in enumerate(species.reduced_freqs):
            if i == 0:
                logFile.write("\t\tOriginal first frequency: {}\n".format(fr))
            if uq_iter == 0:
                freqFactor = 1.0
                wellsArrayFreq.append(fr)
                if i == 0:
                    logFile.write("\t\tUpdated first frequency: {}\n".format(fr))
                    freq += '{:.4f}'.format(fr)
                elif i > 0 and i % 3 == 0:
                    freq += '\n            {:.4f}'.format(fr)
                else:
                    freq += '    {:.4f}'.format(fr)
            elif uq_iter > 0:
                fr = fr * freqFactor
                wellsArrayFreq.append(fr)
                if i == 0:
                    logFile.write("\t\tUpdated first frequency: {}\n".format(fr))
                    freq += '{:.4f}'.format(fr)
                elif i > 0 and i % 3 == 0:
                    freq += '\n            {:.4f}'.format(fr)
                else:
                    freq += '    {:.4f}'.format(fr)
            else:
                logging.error('uq_n is negative')

            allWellFreqs = ",".join(str(wellFreq) for wellFreq in wellsArrayFreq)

        if self.par.par['pes']:
            name = '{name}'
            energy = '{zeroenergy}'
        else:
            name = self.well_names[species.chemid] + ' ! ' + str(species.chemid)
            energy = ((species.energy + species.zpe) - (self.species.energy + self.species.zpe)) * constants.AUtoKCAL
            if uq_iter == 0:
                well_add = 0.0
                logFile.write("\tWell_add: {}\n".format(well_add))
                logFile.write("\t\tOriginal energy = {}\n".format(energy))
            if uq_iter > 0:
                logFile.write("\tWell_factor: {}\n".format(well_add))
                logFile.write("\t\tOriginal energy = {}\n".format(energy))
                energy = energy + well_add
            logFile.write("\t\tUpdated energy = {}\n\n".format(energy))
        logFile.close()
        wellsArrayEnergy.append(energy)
        mess_well = self.welltpl.format(chemid=name,
                                        natom=species.natom,
                                        geom=self.make_geom(species),
                                        symm=float(species.sigma_ext) / float(species.nopt),
                                        nfreq=len(species.reduced_freqs),
                                        freq=freq,
                                        hinderedrotor=self.make_rotors(species),
                                        nelec=1,
                                        mult=species.mult,
                                        zeroenergy=energy)

        if self.par.par['uq'] == 0:
            f = open(str(species.chemid) + '.mess', 'w')
        else:
            mess_iter = "{0:04d}".format(uq_iter)
            f = open(str(species.chemid) + '_' + str(mess_iter) + '.mess', 'w')
        f.write(mess_well)
        f.close()
        

        wellsArrayFreq.pop(0)
        e = wellsArrayEnergy[1]
        fr = wellsArrayFreq

        return mess_well, e, fr

    def write_barrier(self, reaction, uq, uq_n, barrier_adds, freqFactor, imagfreqFactor, uq_iter, qc, count):
        """
        Create the block for a MESS barrier.
        """
        logFile = open('uq.log', 'a')

        freq = ''

        barrierArrayEnergy = []
        barrierArrayPosFreq = []
        barrierArrayImagfreq = []
        barrierArrayEnergy.append(reaction.instance_name)
        barrierArrayPosFreq.append(reaction.instance_name)
        barrierArrayImagfreq.append(reaction.instance_name)
        logFile.write("Reaction: {}\n".format(reaction.instance_name))
        logFile.write("\tBarrier freq factor: {}\n".format(freqFactor))

        for i, fr in enumerate(reaction.ts.reduced_freqs[1:]):
            if i == 0:
                logFile.write("\t\tOriginal first frequency: {}\n".format(fr))
            if uq_iter == 0:
                barrierArrayPosFreq.append(fr)
                if i == 0:
                    logFile.write("\t\tUpdated first frequency: {}.\n\t\t\t\tFrequency should be unchanged\n".format(fr))
                    freq += '{:.4f}'.format(fr)
                elif i > 0 and i % 3 == 0:
                    freq += '\n            {:.4f}'.format(fr)
                else:
                    freq += '    {:.4f}'.format(fr)
            elif uq_iter > 0:
                fr = fr * freqFactor
                if i == 0:
                    logFile.write("\t\tUpdated first frequency: {}\n".format(fr))
                barrierArrayPosFreq.append(fr)
                if i == 0:
                    freq += '{:.4f}'.format(fr)
                elif i > 0 and i % 3 == 0:
                    freq += '\n            {:.4f}'.format(fr)
                else:
                    freq += '    {:.4f}'.format(fr)
            else:
                logging.error('uq_iter not recognized')

            allBarrierFreqs = ",".join(str(barrierFreq) for barrierFreq in barrierArrayPosFreq)

        for index in range(len(self.species.reac_inst)):
            if self.species.reac_ts_done[index] == -1:
                ts = self.species.reac_obj[index].ts
                #if self.species.reac_type[index] == 'R_Addition_MultipleBond' and not self.par.par['high_level']:
                if self.species.reac_obj[index].mp2 == 1 and not self.par.par['high_level']:
                    mp2_energy = qc.get_qc_energy(str(self.species.chemid) + '_well_mp2')[1]
                    mp2_zpe = qc.get_qc_zpe(str(self.species.chemid) + '_well_mp2')[1]
                    energy = (ts.energy + ts.zpe - mp2_energy - mp2_zpe) * constants.AUtoKCAL
                    prod_mp2_energy = 0
                    prod_mp2_zpe = 0
                    for opt in reaction.prod_opt:
                        energy = qc.get_qc_energy(str(opt.species.chemid) + 'well_mp2')[1]
                        zpe = qc.get_qc_zpe(str(opt.species.chemid) + 'well_mp2')[1]
                        prod_mp2_energy = prod_mp2_energy + energy
                        prod_zpe_energy = prod_mp2_zpe + zpe
                    energy2 = (ts.energy + ts.zpe - prod_mp2_energy - prod_zpe_energy) * constants.AUtoKCAL
                elif self.species.reac_type[index] == 'barrierless_saddle' and not self.par.par['high_level']:
                    bls_energy = qc.get_qc_energy(str(self.species.chemid) + '_well_bls')[1]
                    bls_zpe = qc.get_qc_zpe(str(self.species.chemid) + '_well_bls')[1]
                    energy = (ts.energy + ts.zpe - bls_energy - bls_zpe) * constants.AUtoKCAL
                    prod_bls_energy = 0
                    prod_bls_zpe = 0
                    for opt in reaction.prod_opt:
                        energy = qc.get_qc_energy(str(opt.species.chemid) + 'well_bls')[1]
                        zpe = qc.get_qc_zpe(str(opt.species.chemid) + 'well_bls')[1]
                        prod_bls_energy = prod_bls_energy + energy
                        prod_zpe_energy = prod_bls_zpe + zpe
                    energy2 = (ts.energy + ts.zpe - prod_bls_energy - prod_zpe_energy) * constants.AUtoKCAL
                else:
                    energy = (ts.energy + ts.zpe - self.species.energy - self.species.zpe) * constants.AUtoKCAL
                    energy2 = (reaction.ts.energy + reaction.ts.zpe) - sum([(opt.species.energy + opt.species.zpe) for opt in reaction.prod_opt]) * constants.AUtoKCAL

                barriers = [energy, energy2]
                # barriers = [
                #     ((reaction.ts.energy + reaction.ts.zpe) - (self.species.energy + self.species.zpe)) * constants.AUtoKCAL,
                #     ((reaction.ts.energy + reaction.ts.zpe) - sum([(opt.species.energy + opt.species.zpe) for opt in reaction.prod_opt])) * constants.AUtoKCAL,
                # ]
        if any([bi < 0 for bi in barriers]):
            tun = ''
        else:
            imagfreq = -reaction.ts.reduced_freqs[0]
            imagfreqFactor = imagfreqFactor
            logFile.write("\tTS imagfreqFactor: {}\n".format(imagfreqFactor))
            logFile.write("\t\tOriginal imaginary frequency: {}\n".format(imagfreq))
            if uq_iter == 0:
                logFile.write("\t\tUpdated imaginary frequency: {}.\n\t\t\tFrequency should be unchanged.\n".format(imagfreq))
                barrierArrayImagfreq.append(imagfreq)
            elif uq_iter > 0:
                imagfreq = imagfreq * imagfreqFactor
                logFile.write("\t\tUpdated imaginary frequency: {}\n".format(imagfreq))
                barrierArrayImagfreq.append(imagfreq)
            tun = self.tunneltpl.format(cutoff=min(barriers),
                                        imfreq=imagfreq,
                                        welldepth1=barriers[0],
                                        welldepth2=barriers[1])

        if len(reaction.products) == 1:
            prod_name = self.well_names[reaction.products[0].chemid]
        elif len(reaction.products) == 2:
            long_name = '_'.join(sorted([str(pi.chemid) for pi in reaction.products]))
            prod_name = self.bimolec_names[long_name]
        else:
            long_name = '_'.join(sorted([str(pi.chemid) for pi in reaction.products]))
            prod_name = self.termolec_names[long_name]

        if self.par.par['pes']:
            name = '{name}'
            chemid_reac = ''
            chemid_prod = ''
            long_rxn_name = ''
            energy = '{zeroenergy}'
        else:
            name = self.ts_names[reaction.instance_name]
            chemid_reac = self.well_names[self.species.chemid]
            chemid_prod = prod_name
            long_rxn_name = reaction.instance_name
            energies = []
            for index in range(len(self.species.reac_inst)):
                if self.species.reac_ts_done[index] == -1:
                    ts = self.species.reac_obj[index].ts
                    #if self.species.reac_type[index] == 'R_Addition_MultipleBond' and not self.par.par['high_level']:
                    if self.species.reac_obj[index].mp2 == 1 and not self.par.par['high_level']:
                        mp2_energy = qc.get_qc_energy(str(self.species.chemid) + '_well_mp2')[1]
                        mp2_zpe = qc.get_qc_zpe(str(self.species.chemid) + '_well_mp2')[1]
                        energy = (ts.energy + ts.zpe - mp2_energy - mp2_zpe) * constants.AUtoKCAL
                    elif self.species.reac_type[index] == 'barrierless_saddle' and not self.par.par['high_level']:
                        bls_energy = qc.get_qc_energy(str(self.species.chemid) + '_well_bls')[1]
                        bls_zpe = qc.get_qc_zpe(str(self.species.chemid) + '_well_bls')[1]
                        energy = (ts.energy + ts.zpe - bls_energy - bls_zpe) * constants.AUtoKCAL
                    else:
                        energy = (ts.energy + ts.zpe - self.species.energy - self.species.zpe) * constants.AUtoKCAL
                    energies.append(energy)
            if uq_iter == 0:
                barrier_add = 0.0
            else:
                barrier_add = barrier_adds[count]
            logFile.write("\tBarrier factor: {}\n".format(barrier_adds[count]))
            logFile.write("\t\tOriginal barrier energy: {}\n".format(energies[count]))
            energy = energies[count] + barrier_add
            logFile.write("\t\tUpdated barrier energy: {}\n\n".format(energy))
        logFile.close()
    
        # TODO working here
        if self.species.reac_type[index] == 'barrierless_saddle':
            outerts = self.psttpl.format(natom1='xxxx',
                                         geom1=self.make_geom('XXXXXXXXX'),
                                         natom2='xxxx',
                                         geom2=self.make_geom('YYYYYYYY'),
                                         symm='xxx',
                                         prefact='prefactor',
                                         exponent=3.)
            twotst = self.twotstpl.format(outerts=outerts)
            corerr = self.corerrtpl.format(symm=float(reaction.ts.sigma_ext) / float(reaction.ts.nopt))
            rrho = self.rrhotpl.format(natom=reaction.ts.natom,
                                       geom=self.make_geom(reaction.ts),
                                       core=corerr,
                                       nfreq=len(reaction.ts.reduced_freqs)-1,
                                       freq=freq,
                                       rotor=self.make_rotors(reactions_ts, norot=self.ts_names[reaction.instance_name]),
                                       tunneling='',
                                       nelec=1,
                                       mult=reaction.ts.mult,
                                       zeroenergy=energy)
            variational = self.variationaltpl.format(twotst=twotst,
                                                     variationalmodel=rrho,
                                                     tunneling=tun)
            mess_barrier = self.barriertpl.format(rxn_name=name,
                                                  chemid_reac=chemid_reac,
                                                  chemid_prod=chemid_prod,
                                                  long_rxn_name=long_rxn_name,
                                                  model=variational)
        else:
            corerr = self.corerrtpl.format(symm=float(reaction.ts.sigma_ext) / float(reaction.ts.nopt))
            rrho = self.rrhotpl.format(natom=reaction.ts.natom,
                                       geom=self.make_geom(reaction.ts),
                                       core=corerr,
                                       nfreq=len(reaction.ts.reduced_freqs)-1,
                                       freq=freq,
                                       rotor=self.make_rotors(reactions_ts, norot=self.ts_names[reaction.instance_name]),
                                       tunneling=tun,
                                       nelec=1,
                                       mult=reaction.ts.mult,
                                       zeroenergy=energy)
            mess_barrier = self.barriertpl.format(rxn_name=name,
                                                  chemid_reac=chemid_reac,
                                                  chemid_prod=chemid_prod,
                                                  long_rxn_name=long_rxn_name,
                                                  model=rrho)

        if self.par.par['uq'] == 0:
            f = open(reaction.instance_name + '.mess', 'w')
        else:
            mess_iter = "{0:04d}".format(uq_iter)
            f = open(reaction.instance_name + '_' + str(mess_iter) + '.mess', 'w')
        f.write(mess_barrier)
        f.close()
        barrierArrayImagfreq.pop(0)
        barrierArrayPosFreq.pop(0)
        barrierArrayEnergy.pop(0)
        e = barrierArrayEnergy
        frPos = barrierArrayPosFreq
        frNeg = barrierArrayImagfreq

        return mess_barrier, energy, frPos, frNeg

    def run(self, uq_n):
        """
        write a pbs or slurm file for the me/all.inp mess input file
        submit the pbs/slurm file to the queue
        wait for the mess run to finish
        """

        # open the the header and the specific templates

        if self.par.par['queue_template'] == '':
            q_file = pkg_resources.resource_filename('tpl', self.par.par['queuing'] + '.tpl')
        else:
            q_file = self.par.par['queue_template']
        with open(q_file) as f:
            tpl_head = f.read()

        q_file = pkg_resources.resource_filename('tpl', self.par.par['queuing'] + '_mess_uq.tpl')
        with open(q_file) as f:
            tpl = f.read()
        # queue_name = self.par.par['queuing']
        submitscript = 'run_mess' + constants.qext[self.par.par['queuing']]

        '''
           copy submit script so that new runs can be done from run_mess_n files
           need to check for jobs running
           if < x jobs running submit next batch
           runs through counter adding up to n mess jobs total
           need to optimize the number that can be submitted
        '''

        uq_iter = 0  # counter for jobs
        maxRunning = 1
        if self.par.par['uq'] == 1:
            # change to same as the other max jobs parameter?
            maxRunning = self.par.par['uq_max_runs']  # max jobs running at once
        job_counter = maxRunning
        previousLoop = 0  # number of running jobs on previous run so that jobs are not double counted as finishing
        pids = []  # list of job pids
        while(uq_iter < uq_n):
            if uq_n < job_counter:
                maxRunning = job_counter = uq_n
            while(uq_iter < job_counter):
                with open(submitscript, 'w') as f:
                    mess_iter = "{0:04d}".format(uq_iter)
                    if self.par.par['queue_template'] == '':
                        if self.par.par['queuing'] == 'pbs':
                            f.write((tpl_head).format(name='mess', ppn=self.par.par['ppn'], queue_name=self.par.par['queue_name'], dir='me'))
                            f.write((tpl).format(n=mess_iter))
                        elif self.par.par['queuing'] == 'slurm':
                            f.write((tpl_head).format(name='mess', ppn=self.par.par['ppn'], queue_name=self.par.par['queue_name'], dir='me'), slurm_feature='')
                            f.write((tpl).format(n=mess_iter))
                    else:
                        f.write(tpl_head)
                        f.write((tpl).format(n=mess_iter))

                command = [constants.qsubmit[self.par.par['queuing']], submitscript]
                process = subprocess.Popen(command, shell=False, stdout=subprocess.PIPE, stdin=subprocess.PIPE, stderr=subprocess.PIPE)
                out, err = process.communicate()
                out = out.decode()
                if self.par.par['queuing'] == 'pbs':
                    pid = out.split('\n')[0].split('.')[0]
                elif self.par.par['queuing'] == 'slurm':
                    pid = out.split('\n')[0].split()[-1]
                pids.append(pid)
                time.sleep(5)
                uq_iter = uq_iter + 1

            currentJob = 0
            runningJobs = 0
            exit = 0  # bool to exit loop
            while(exit == 0):
                devnull = open(os.devnull, 'w')
                currentLoop = 0  # number of jobs finished in current loop through pids[]
                while(currentJob < len(pids)):
                    pid_currentJob = pids[currentJob]
                    if self.par.par['queuing'] == 'pbs':
                        command = 'qstat -f | grep ' + '"Job Id: ' + pid_currentJob + '"' + ' > /dev/null'
                    elif self.par.par['queuing'] == 'slurm':
                        command = 'scontrol show job ' + pid_currentJob + ' | grep "JobId=' + pid_currentJob + '"' + ' > /dev/null'

                    stat = int(subprocess.call(command, shell=True, stdout=devnull, stderr=devnull))
                    if stat == 0:
                        # time.sleep(1)
                        currentJob = currentJob + 1
                        runningJobs = runningJobs + 1

                    if stat == 1:
                        currentLoop = currentLoop + 1
                        currentJob = currentJob + 1
                    if currentJob == len(pids) and runningJobs == maxRunning:
                        if runningJobs == (uq_n - 1):
                            exit = 1
                        currentJob = 0
                        runningJobs = 0
                        currentLoop = 0

                    if((currentLoop > previousLoop) and (currentJob == len(pids))):
                        job_counter = job_counter + currentLoop - previousLoop
                        previousLoop = currentLoop
                        currentLoop = 0
                        runningJobs = 0
                        currentJob = 0
                        exit = 1

            if job_counter > uq_n:
                job_counter = uq_n

        return 0

    def make_geom(self, species):
        geom = ''
        for i, at in enumerate(species.atom):
            if i > 0:
                geom += '            '
            x, y, z = species.geom[i]
            geom += '! {} {:.6f} {:.6f} {:.6f}\n'.format(at, x, y, z)
        return geom

    def make_rotorpot(self, species, i, rot):
        rotorsymm = self.rotorsymm(species, rot)
        ens = species.hir.hir_energies[i]
        rotorpot = [(ei - ens[0]) * constants.AUtoKCAL for ei in ens]
        rotorpot = ' '.join(['{:.2f}'.format(ei) for ei in rotorpot[:species.hir.nrotation // rotorsymm]])
        return rotorpot

    def rotorsymm(self, species, rot):
        return species.sigma_int[rot[1]][rot[2]]

    def nrotorpot(self, species, rot): 
        rotorsymm = self.rotorsymm(species, rot)
        return species.hir.nrotation // rotorsymm

    def make_rotors(self, species, norot=None):
        rotors = []
        if self.par.par['rotor_scan']:
            for i, rot in enumerate(species.dihed):
                if norot is not None:
                    if frequencies.skip_rotor(norot, rot) == 1:
                        continue
                rotors.append(self.hinderedrotortpl.format(group=' '.join([str(pi + 1) for pi in frequencies.partition(species, rot, species.natom)[0][1:]]),
                                                           axis='{} {}'.format(str(rot[1] + 1), str(rot[2] + 1)),
                                                           rotorsymm=self.rotorsymm(species, rot),
                                                           nrotorpot=self.nrotorpot(species, rot),
                                                           rotorpot=self.make_rotorpot(species, i, rot)))
        rotors = '\n'.join(rotors)
        return rotors<|MERGE_RESOLUTION|>--- conflicted
+++ resolved
@@ -369,34 +369,7 @@
             dum = self.dummytpl.format(barrier='tsd', reactant=self.well_names[self.species.chemid], dummy='d1')
 
             mess_iter = "{0:04d}".format(uq_iter)
-<<<<<<< HEAD
-            f_out = open('me/mess_%s.inp' % mess_iter, 'w')
-            f_out.write(header + '\n!****************************************\n')
-            f_out.write(wells)
-            f_out.write(bimols)
-            f_out.write(tss)
-            f_out.write(termols)
-            f_out.write(barrierless)
-            f_out.write('\n!****************************************\nEnd ! end kinetics\n')
-            f_out.close()
-
-        # TO DO:
-        # NORAMALIZATION OF ALL ENERGIES
-        # NORMALIZATION OF ALL FREQUENCIES
-        # uq_obj.norm_energy(well_e_iter, "well", well_name, uq_n)  #working
-        # uq_obj.norm_energy(ts_e_iter, "ts", ts_rxnName, uq_n)  # working
-        # uq_obj.norm_energy(prod_e_iter, "prod", prod_names, uq_n)
-        # uq_obj.norm_energy(bimol_e_iter, "bimol", bimol_names, uq_n)
-        uq_obj.norm_energy(termol_e_iter, "termol", termolec_names, uq_n)
-        # uq_obj.norm_energy(barrierless_e_iter, "barrierless", barrierless_name, uq_n)
-        # print("wells\n{}\n{}".format(well_e_iter, well_name)) 
-        # print("ts\n{}\n{}".format(ts_e_iter, ts_rxnName))
-        # print("prod\n{}\n{}".format(prod_e_iter, prod_name))
-        # print("bimol\n{}\n{}".format(bimol_e_iter, bimol_names))
-        # print("termol\n{}\n{}".format(termol_e_iter, termol_name))
-        # print("barrierless\n{}\n{}".format(barrierless_e_iter, barrierless_name))
-         
-=======
+
             with open('me/mess_%s.inp' % mess_iter, 'w') as f_out:
                 f_out.write(header + divider)
                 f_out.write(wells)
@@ -405,8 +378,22 @@
                 f_out.write(termols)
                 f_out.write(barrierless)
                 f_out.write(divider + 'End ! end kinetics\n')
-
->>>>>>> f79fa1a7
+        # TO DO/Testing:
+        # NORAMALIZATION OF ALL ENERGIES
+        # NORMALIZATION OF ALL FREQUENCIES
+        # uq_obj.norm_energy(well_e_iter, "well", well_name, uq_n)  #working
+        # uq_obj.norm_energy(ts_e_iter, "ts", ts_rxnName, uq_n)  # working
+        # uq_obj.norm_energy(prod_e_iter, "prod", prod_names, uq_n)
+        # uq_obj.norm_energy(bimol_e_iter, "bimol", bimol_names, uq_n)
+        # uq_obj.norm_energy(termol_e_iter, "termol", termolec_names, uq_n)
+        # uq_obj.norm_energy(barrierless_e_iter, "barrierless", barrierless_name, uq_n)
+        # print("wells\n{}\n{}".format(well_e_iter, well_name)) 
+        # print("ts\n{}\n{}".format(ts_e_iter, ts_rxnName))
+        # print("prod\n{}\n{}".format(prod_e_iter, prod_name))
+        # print("bimol\n{}\n{}".format(bimol_e_iter, bimol_names))
+        # print("termol\n{}\n{}".format(termol_e_iter, termol_name))
+        # print("barrierless\n{}\n{}".format(barrierless_e_iter, barrierless_name))
+        
         return 0
 
     def write_barrierless(self, species_list, reaction, uq, uq_n, energyAdd, freqFactor, bar, uq_iter):
