--- conflicted
+++ resolved
@@ -380,15 +380,7 @@
                                                          natom=species.natom,
                                                          geom=self.make_geom(species),
                                                          symm=float(species.sigma_ext) / float(species.nopt),
-<<<<<<< HEAD
                                                          freq=self.make_freq(species, freqFactor, 0))
-=======
-                                                         nfreq=len(species.reduced_freqs),
-                                                         freq=self.make_freq(species, freq_factor, 0),
-                                                         hinderedrotor=self.make_rotors(species),
-                                                         nelec=2,
-                                                         mult=species.mult)
->>>>>>> 378764f8
                 else:
                     fragments += self.fragmenttpl.format(chemid=name,
                                                          smi=species.smiles,
